--- conflicted
+++ resolved
@@ -31,6 +31,7 @@
   },
   "dependencies": {
     "@babel/runtime": "^7.1.2",
+    "@stream-io/styled-components": "^4.2.1",
     "anchorme": "^1.1.2",
     "deep-equal": "^1.0.1",
     "deepmerge": "^3.2.0",
@@ -45,13 +46,7 @@
     "react-native-image-zoom-viewer": "^2.2.25",
     "react-native-simple-markdown": "^1.1.0",
     "seamless-immutable": "^7.1.4",
-<<<<<<< HEAD
-    "stream-chat": "^0.13.1",
-    "@stream-io/styled-components": "^4.2.1",
-=======
     "stream-chat": "^0.13.3",
-    "styled-components": "^4.2.0",
->>>>>>> 4842e247
     "uuid": "^3.3.2"
   },
   "peerDependencies": {
