{
  "name": "stream-chat-react-native",
  "version": "0.1.19",
  "author": {
    "company": "Stream.io Inc"
  },
  "keywords": [
    "chat",
    "messaging",
    "react-native"
  ],
  "main": "dist/index.js",
  "module": "dist/index.es.js",
  "jsnext:main": "dist/index.es.js",
  "files": [
    "dist",
    "README.md"
  ],
  "devDependencies": {
    "@babel/core": "^7.4.3",
    "@babel/plugin-proposal-class-properties": "^7.4.0",
    "@babel/plugin-proposal-object-rest-spread": "^7.4.3",
    "@babel/preset-env": "^7.4.3",
    "@babel/preset-react": "^7.0.0",
    "babel-loader": "^8.0.5",
    "babel-plugin-react-native-web": "^0.11.2",
    "prettier": "^1.16.4",
    "react": "^16.5.0",
    "react-dom": "^16.8.6",
    "react-styleguidist": "^9.0.7",
    "rollup": "^0.68.2",
    "rollup-plugin-babel": "^4.0.3",
    "rollup-plugin-commonjs": "^9.1.8",
    "rollup-plugin-json": "^3.1.0",
    "rollup-plugin-peer-deps-external": "^2.2.0",
    "rollup-plugin-replace": "^2.1.0",
    "webpack": "^4.29.6"
  },
  "scripts": {
    "start": "rm -rf dist && rollup -c -w",
    "build": "rm -rf dist && rollup -c",
    "prettier": "prettier --list-different '**/*.{js,ts,md,json}' .eslintrc.json .prettierrc .babelrc",
    "prettier-fix": "prettier --write '**/*.{js,ts,md,json}' .eslintrc.json .prettierrc .babelrc",
    "eslint": "eslint '**/*.{js,md}' --max-warnings 0",
    "analyze": "yarn build -- --stats && webpack-bundle-analyzer build/bundle-stats.json",
    "lint": "prettier --list-different '**/*.{js,ts,md,json}' .eslintrc.json .prettierrc .babelrc && eslint '**/*.{js,md}' --max-warnings 0",
    "lint-fix": "prettier --write '**/*.{js,ts,md,json}' .eslintrc.json .prettierrc .babelrc && eslint --fix '**/*.{js,md}' --max-warnings 0",
    "preversion": "yarn",
    "prepare": "yarn run build",
    "prepack": " cp ../README.md .",
    "postpack": "rm README.md"
  },
  "dependencies": {
    "es6-symbol": "^3.1.1",
<<<<<<< HEAD
    "stream-chat-react-native-core": "v0.1.18"
  },
  "peerDependencies": {
    "@react-native-community/netinfo": ">=2.0.7",
    "react-native-document-picker": ">=3.2.0",
    "react-native-image-picker": ">=0.28.1"
=======
    "react-native-document-picker": "^2.3.0",
    "react-native-image-crop-picker": "^0.24.0",
    "react-native-image-picker": "^0.28.1",
    "stream-chat-react-native-core": "v0.1.19"
>>>>>>> b987bda2
  }
}<|MERGE_RESOLUTION|>--- conflicted
+++ resolved
@@ -52,18 +52,11 @@
   },
   "dependencies": {
     "es6-symbol": "^3.1.1",
-<<<<<<< HEAD
-    "stream-chat-react-native-core": "v0.1.18"
+    "stream-chat-react-native-core": "v0.1.19"
   },
   "peerDependencies": {
     "@react-native-community/netinfo": ">=2.0.7",
     "react-native-document-picker": ">=3.2.0",
     "react-native-image-picker": ">=0.28.1"
-=======
-    "react-native-document-picker": "^2.3.0",
-    "react-native-image-crop-picker": "^0.24.0",
-    "react-native-image-picker": "^0.28.1",
-    "stream-chat-react-native-core": "v0.1.19"
->>>>>>> b987bda2
   }
 }