--- conflicted
+++ resolved
@@ -8,11 +8,7 @@
   "types": "types/index.d.ts",
   "dependencies": {
     "es6-symbol": "^3.1.3",
-<<<<<<< HEAD
-    "stream-chat-react-native-core": "v1.1.1"
-=======
     "stream-chat-react-native-core": "v1.2.0-rollupless.0"
->>>>>>> cefe8f67
   },
   "peerDependencies": {
     "@react-native-community/netinfo": ">=2.0.7",
