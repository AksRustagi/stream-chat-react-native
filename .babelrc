--- conflicted
+++ resolved
@@ -2,10 +2,6 @@
   "presets": ["@babel/env", "module:metro-react-native-babel-preset"],
   "plugins": [
     "macros",
-<<<<<<< HEAD
-    // "@babel/proposal-class-properties",
-=======
->>>>>>> 95bf12dc
     "@babel/transform-runtime",
     "babel-plugin-styled-components"
   ],
