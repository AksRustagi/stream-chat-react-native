{
  "name": "stream-chat-expo",
<<<<<<< HEAD
  "version": "1.2.0-dev.1",
=======
  "version": "1.2.0-rollupless.0",
>>>>>>> f18cf74b
  "author": {
    "company": "Stream.io Inc"
  },
  "main": "src/index.js",
  "types": "types/index.d.ts",
  "dependencies": {
    "react-native-unimodules": "^0.5.4",
<<<<<<< HEAD
    "stream-chat-react-native-core": "v1.2.0-dev.1"
=======
    "stream-chat-react-native-core": "v1.2.0-rollupless.0"
>>>>>>> f18cf74b
  },
  "peerDependencies": {
    "expo": "^32.0.0",
    "@react-native-community/netinfo": ">=2.0.7",
    "expo-document-picker": ">=6.0.0",
    "expo-image-picker": ">=6.0.0",
    "expo-permissions": ">=6.0.0"
  }
}<|MERGE_RESOLUTION|>--- conflicted
+++ resolved
@@ -1,10 +1,6 @@
 {
   "name": "stream-chat-expo",
-<<<<<<< HEAD
-  "version": "1.2.0-dev.1",
-=======
   "version": "1.2.0-rollupless.0",
->>>>>>> f18cf74b
   "author": {
     "company": "Stream.io Inc"
   },
@@ -12,11 +8,7 @@
   "types": "types/index.d.ts",
   "dependencies": {
     "react-native-unimodules": "^0.5.4",
-<<<<<<< HEAD
-    "stream-chat-react-native-core": "v1.2.0-dev.1"
-=======
     "stream-chat-react-native-core": "v1.2.0-rollupless.0"
->>>>>>> f18cf74b
   },
   "peerDependencies": {
     "expo": "^32.0.0",
