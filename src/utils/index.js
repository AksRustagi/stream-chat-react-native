import { MentionsItem } from '../components/MentionsItem';
import { CommandsItem } from '../components/CommandsItem';

export { renderText } from './renderText';
<<<<<<< HEAD
export { renderReactions } from './renderReactions';

=======
export { Streami18n } from './Streami18n';
>>>>>>> d1ab5ca1
export const emojiData = [
  {
    id: 'like',
    icon: '👍',
  },
  {
    id: 'love',
    icon: '❤️️',
  },
  {
    id: 'haha',
    icon: '😂',
  },
  {
    id: 'wow',
    icon: '😮',
  },
  {
    id: 'sad',
    icon: '😔',
  },
  {
    id: 'angry',
    icon: '😠',
  },
];

export const capitalize = (s) => {
  if (typeof s !== 'string') return '';
  return s.charAt(0).toUpperCase() + s.slice(1);
};

export const FileState = Object.freeze({
  NO_FILE: 'no_file',
  UPLOADING: 'uploading',
  UPLOADED: 'uploaded',
  UPLOAD_FAILED: 'upload_failed',
});

export const ProgressIndicatorTypes = Object.freeze({
  IN_PROGRESS: 'in_progress',
  RETRY: 'retry',
});

// ACI = AutoCompleteInput
export const ACITriggerSettings = ({
  users,
  onMentionSelectItem,
  commands,
  t,
}) => ({
  '@': {
    dataProvider: (q) => {
      const matchingUsers = users.filter((user) => {
        if (!q) return true;
        if (
          user.name !== undefined &&
          user.name.toLowerCase().indexOf(q.toLowerCase()) !== -1
        ) {
          return true;
        } else if (user.id.toLowerCase().indexOf(q.toLowerCase()) !== -1) {
          return true;
        } else {
          return false;
        }
      });
      return matchingUsers.slice(0, 10);
    },
    component: MentionsItem,
    title: t('Searching for people'),
    output: (entity) => ({
      key: entity.id,
      text: `@${entity.name || entity.id}`,
      caretPosition: 'next',
    }),
    callback: (item) => {
      onMentionSelectItem(item);
    },
  },
  '/': {
    dataProvider: (q, text) => {
      if (text.indexOf('/') !== 0) {
        return [];
      }

      const selectedCommands = commands.filter((c) => c.name.indexOf(q) !== -1);

      // sort alphabetically unless the you're matching the first char
      selectedCommands.sort((a, b) => {
        let nameA = a.name.toLowerCase();
        let nameB = b.name.toLowerCase();
        if (nameA.indexOf(q) === 0) {
          nameA = `0${nameA}`;
        }
        if (nameB.indexOf(q) === 0) {
          nameB = `0${nameB}`;
        }
        if (nameA < nameB) {
          return -1;
        }
        if (nameA > nameB) {
          return 1;
        }

        return 0;
      });

      return selectedCommands.slice(0, 10);
    },
    title: t('Commands'),
    component: CommandsItem,
    output: (entity) => ({
      key: entity.id,
      text: `/${entity.name}`,
      caretPosition: 'next',
    }),
  },
});

export const MESSAGE_ACTIONS = {
  edit: 'edit',
  delete: 'delete',
  reactions: 'reactions',
  reply: 'reply',
};

export const makeImageCompatibleUrl = (url) => {
  if (!url) return url;

  let newUrl = url;
  if (url.indexOf('//') === 0) newUrl = 'https:' + url;

  return newUrl;
};<|MERGE_RESOLUTION|>--- conflicted
+++ resolved
@@ -2,12 +2,9 @@
 import { CommandsItem } from '../components/CommandsItem';
 
 export { renderText } from './renderText';
-<<<<<<< HEAD
 export { renderReactions } from './renderReactions';
 
-=======
 export { Streami18n } from './Streami18n';
->>>>>>> d1ab5ca1
 export const emojiData = [
   {
     id: 'like',
