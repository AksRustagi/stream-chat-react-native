import React from 'react';

import { withChannelContext } from '../context';
import { MessageList } from './MessageList';
import { MessageInput } from './MessageInput';
import PropTypes from 'prop-types';
import styled from '@stream-io/styled-components';
import { themed } from '../styles/theme';

import { Message } from './Message';

const NewThread = styled.View`
  padding: 8px;
  background-color: #f4f9ff;
  margin: 10px;
  border-radius: 4;
  display: flex;
  align-items: center;
  ${({ theme }) => theme.thread.newThread.css};
`;

const NewThreadText = styled.Text`
  ${({ theme }) => theme.thread.newThread.text.css};
`;

/**
 * Thread - The Thread renders a parent message with a list of replies. Use the standard message list of the main channel's messages.
 * The thread is only used for the list of replies to a message.
 *
 * Thread is a consumer of [channel context](https://getstream.github.io/stream-chat-react-native/#channelcontext)
 *
 * @example ./docs/Thread.md
 * @extends Component
 */
const Thread = withChannelContext(
  themed(
    class Thread extends React.PureComponent {
      static themePath = 'thread';
      static propTypes = {
        /** Make input focus on mounting thread */
        autoFocus: PropTypes.bool,
        /**
         * **Available from [channel context](https://getstream.github.io/stream-chat-react-native/#channelcontext)**
         * */
        channel: PropTypes.object.isRequired,
        /**
         *  **Available from [channel context](https://getstream.github.io/stream-chat-react-native/#channelcontext)**
         * */
        Message: PropTypes.oneOfType([PropTypes.node, PropTypes.func]),
        /**
         * **Available from [channel context](https://getstream.github.io/stream-chat-react-native/#channelcontext)**
         * The thread (the parent [message object](https://getstream.io/chat/docs/#message_format)) */
        thread: PropTypes.oneOfType([PropTypes.object, PropTypes.bool]),
        /**
         * **Available from [channel context](https://getstream.github.io/stream-chat-react-native/#channelcontext)**
         * The array of immutable messages to render. By default they are provided by parent Channel component */
        threadMessages: PropTypes.array.isRequired,
        /**
         * **Available from [channel context](https://getstream.github.io/stream-chat-react-native/#channelcontext)**
         *
         * Function which provides next page of thread messages.
         * loadMoreThread is called when infinite scroll wants to load more messages
         * */
        loadMoreThread: PropTypes.func.isRequired,
        /**
         * **Available from [channel context](https://getstream.github.io/stream-chat-react-native/#channelcontext)**
         * If there are more messages available, set to false when the end of pagination is reached.
         * */
        threadHasMore: PropTypes.bool,
        /**
         * **Available from [channel context](https://getstream.github.io/stream-chat-react-native/#channelcontext)**
         * If the thread is currently loading more messages. This is helpful to display a loading indicator on threadlist */
        threadLoadingMore: PropTypes.bool,
<<<<<<< HEAD
        /** Make input focus on mounting thread */
        autoFocus: PropTypes.bool,
=======
>>>>>>> c99b94c2
      };

      static defaultProps = {
        threadHasMore: true,
        threadLoadingMore: true,
        autoFocus: true,
      };

      render() {
        if (!this.props.thread) {
          return null;
        }

        const parentID = this.props.thread.id;
        const cid = this.props.channel.cid;

        const key = `thread-${parentID}-${cid}`;
        // We use a wrapper to make sure the key variable is set.
        // this ensures that if you switch thread the component is recreated
        return <ThreadInner {...this.props} key={key} />;
      }
    },
  ),
);

class ThreadInner extends React.PureComponent {
  static propTypes = {
    /** Channel is passed via the Channel Context */
    channel: PropTypes.object.isRequired,
    /** the thread (just a message) that we're rendering */
    thread: PropTypes.object.isRequired,
  };

  constructor(props) {
    super(props);
    this.messageList = React.createRef();
  }

  async componentDidMount() {
    const parentID = this.props.thread.id;
    if (parentID && this.props.thread.reply_count) {
      await this.props.loadMoreThread();
    }
  }

  render() {
    if (!this.props.thread) {
      return null;
    }

    const read = {};
    const headerComponent = (
      <React.Fragment>
        <Message
          message={this.props.thread}
          initialMessage
          threadList
          readOnly
          groupStyles={['single']}
          Message={this.props.Message}
          {...this.props}
        />
        <NewThread>
          <NewThreadText>Start of a new thread</NewThreadText>
        </NewThread>
      </React.Fragment>
    );

    return (
      <React.Fragment>
        <MessageList
          messages={this.props.threadMessages}
          HeaderComponent={headerComponent}
          read={read}
          threadList
          loadMore={this.props.loadMoreThread}
          hasMore={this.props.threadHasMore}
          loadingMore={this.props.threadLoadingMore}
          Message={this.props.Message}
        />
        <MessageInput parent={this.props.thread} focus={this.props.autoFocus} />
      </React.Fragment>
    );
  }
}

export { Thread };<|MERGE_RESOLUTION|>--- conflicted
+++ resolved
@@ -71,11 +71,6 @@
          * **Available from [channel context](https://getstream.github.io/stream-chat-react-native/#channelcontext)**
          * If the thread is currently loading more messages. This is helpful to display a loading indicator on threadlist */
         threadLoadingMore: PropTypes.bool,
-<<<<<<< HEAD
-        /** Make input focus on mounting thread */
-        autoFocus: PropTypes.bool,
-=======
->>>>>>> c99b94c2
       };
 
       static defaultProps = {
