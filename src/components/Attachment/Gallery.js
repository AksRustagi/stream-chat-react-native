--- conflicted
+++ resolved
@@ -1,16 +1,10 @@
 import React, { useContext, useState } from 'react';
 import { Image, Modal, SafeAreaView, Text, View } from 'react-native';
-<<<<<<< HEAD
-import ImageViewer from 'react-native-image-zoom-viewer';
-import PropTypes from 'prop-types';
-import styled from 'styled-components';
-=======
-import styled from '@stream-io/styled-components';
 import PropTypes from 'prop-types';
 import ImageViewer from 'react-native-image-zoom-viewer';
+import styled from 'styled-components';
 
 import CloseButton from '../CloseButton/CloseButton';
->>>>>>> 5488d002
 
 import { MessageContentContext, TranslationContext } from '../../context';
 import { themed } from '../../styles/theme';
