import React from 'react';
import { FlatList } from 'react-native';
<<<<<<< HEAD
import PropTypes from 'prop-types';
import styled from 'styled-components';
import { CommandsItem, MentionsItem } from '../AutoCompleteInput';
=======
import styled from '@stream-io/styled-components';
import PropTypes from 'prop-types';

import CommandsItem from '../AutoCompleteInput/CommandsItem';
import MentionsItem from '../AutoCompleteInput/MentionsItem';
>>>>>>> 5488d002

const Wrapper = styled.TouchableOpacity`
  height: ${({ height }) => height};
  position: absolute;
  width: 100%;
  z-index: 90;
  ${({ theme }) => theme.messageInput.suggestions.wrapper.css};
`;

const Container = styled.View`
  background-color: white;
  border-top-left-radius: 10px;
  border-top-right-radius: 10px;
  bottom: 10px;
  height: ${({ length, theme }) =>
    Math.min(
      length * theme.messageInput.suggestions.container.itemHeight,
      theme.messageInput.suggestions.container.maxHeight,
    )}px;
  margin-left: ${({ marginLeft }) => marginLeft}px;
  position: absolute;
  shadow-color: #000;
  shadow-offset: 0px -3px;
  shadow-opacity: 0.05;
  width: ${({ width }) => width}px;
  z-index: 100;
  ${({ theme }) => theme.messageInput.suggestions.container.css};
`;

const Separator = styled.View`
  height: 0px;
  ${({ theme }) => theme.messageInput.suggestions.separator.css};
`;

const SuggestionsItem = styled.TouchableOpacity`
  height: ${({ theme }) => theme.messageInput.suggestions.container.itemHeight};
  justify-content: center;
  ${({ theme }) => theme.messageInput.suggestions.item.css};
`;

const Title = styled.Text`
  height: ${({ theme }) => theme.messageInput.suggestions.container.itemHeight};
  font-weight: bold;
  padding: 10px;
  ${({ theme }) => theme.messageInput.suggestions.title.css};
`;

const SuggestionsHeader = ({ title }) => <Title>{title}</Title>;

const SuggestionsList = (props) => {
  const {
    active,
    backdropHeight,
    handleDismiss,
    marginLeft,
    suggestions: { data },
    suggestionsTitle,
    width,
  } = props;

  const renderItem = ({ item }) => {
    const {
      componentType: Component,
      suggestions: { onSelect },
    } = props;
    let render;

    if (typeof Component === 'string') {
      switch (Component) {
        case 'MentionsItem':
          render = <MentionsItem item={item} />;
          break;
        case 'CommandsItem':
          render = <CommandsItem item={item} />;
          break;
        default:
          return null;
      }
    } else {
      render = React.cloneElement(Component, { item });
    }

    return (
      <SuggestionsItem onPress={() => onSelect(item)}>{render}</SuggestionsItem>
    );
  };

  if (!active || !data || data.length === 0) return null;

  return (
    <Wrapper height={backdropHeight} onPress={handleDismiss}>
      <Container length={data.length + 1} marginLeft={marginLeft} width={width}>
        <FlatList
          data={data}
          ItemSeparatorComponent={Separator}
          keyboardShouldPersistTaps='always'
          keyExtractor={(item, index) => (item.name || item.id) + index}
          ListHeaderComponent={<SuggestionsHeader title={suggestionsTitle} />}
          renderItem={renderItem}
        />
      </Container>
    </Wrapper>
  );
};

SuggestionsList.propTypes = {
  active: PropTypes.bool,
  backdropHeight: PropTypes.oneOfType([PropTypes.string, PropTypes.number]),
  componentType: PropTypes.oneOfType([PropTypes.string, PropTypes.node]),
  handleDismiss: PropTypes.func,
  marginLeft: PropTypes.oneOfType([PropTypes.string, PropTypes.number]),
  suggestions: PropTypes.object,
  suggestionsTitle: PropTypes.string,
  width: PropTypes.oneOfType([PropTypes.string, PropTypes.number]),
};

export default SuggestionsList;<|MERGE_RESOLUTION|>--- conflicted
+++ resolved
@@ -1,16 +1,10 @@
 import React from 'react';
 import { FlatList } from 'react-native';
-<<<<<<< HEAD
-import PropTypes from 'prop-types';
 import styled from 'styled-components';
-import { CommandsItem, MentionsItem } from '../AutoCompleteInput';
-=======
-import styled from '@stream-io/styled-components';
 import PropTypes from 'prop-types';
 
 import CommandsItem from '../AutoCompleteInput/CommandsItem';
 import MentionsItem from '../AutoCompleteInput/MentionsItem';
->>>>>>> 5488d002
 
 const Wrapper = styled.TouchableOpacity`
   height: ${({ height }) => height};
