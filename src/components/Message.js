import React from 'react';
import { TouchableOpacity } from 'react-native';
import { Attachment } from './Attachment';
import { MessageSimple } from './MessageSimple';
import PropTypes from 'prop-types';
import deepequal from 'deep-equal';
import { withKeyboardContext } from '../context';
import { MESSAGE_ACTIONS } from '../utils';

/**
 * Message - A high level component which implements all the logic required for a message.
 * The actual rendering of the message is delegated via the "Message" property
 *
 * @example ./docs/Message.md
 * @extends Component
 */
const Message = withKeyboardContext(
  class Message extends React.Component {
    static themePath = 'message';
    static extraThemePaths = ['avatar'];
    constructor(props) {
      super(props);
      this.state = {
        loading: false,
      };
    }

    static propTypes = {
      /** The message object */
      message: PropTypes.object.isRequired,
      /** The client connection object for connecting to Stream */
      client: PropTypes.object.isRequired,
      /** The current channel this message is displayed in */
      channel: PropTypes.object.isRequired,
      /** A list of users that have read this message **/
      readBy: PropTypes.array,
      /** groupStyles, a list of styles to apply to this message. ie. top, bottom, single etc */
      groupStyles: PropTypes.array,
      /** Editing, if the message is currently being edited */
      editing: PropTypes.oneOfType([PropTypes.object, PropTypes.bool]),
      /**
       * Message UI component to display a message in message list.
       * Avaialble from [channel context](https://getstream.github.io/stream-chat-react-native/#channelcontext)
       * */
      Message: PropTypes.oneOfType([PropTypes.node, PropTypes.func]),
      /**
       * Attachment UI component to display attachment in individual message.
       * Avaialble from [channel context](https://getstream.github.io/stream-chat-react-native/#channelcontext)
       * */
      Attachment: PropTypes.oneOfType([PropTypes.node, PropTypes.func]),
      /**
       * Array of allowed actions on message. e.g. ['edit', 'delete', 'mute', 'flag']
       * If all the actions need to be disabled, empty array or false should be provided as value of prop.
       * */
      messageActions: PropTypes.oneOfType([PropTypes.bool, PropTypes.array]),
      /** Latest message id on current channel */
      lastReceivedId: PropTypes.string,
      /** @see See [Channel Context](https://getstream.github.io/stream-chat-react-native/#channelcontext) */
      setEditingState: PropTypes.func,
      /** @see See [Channel Context](https://getstream.github.io/stream-chat-react-native/#channelcontext) */
      updateMessage: PropTypes.func,
      /** @see See [Channel Context](https://getstream.github.io/stream-chat-react-native/#channelcontext) */
      removeMessage: PropTypes.func,
      /** @see See [Channel Context](https://getstream.github.io/stream-chat-react-native/#channelcontext) */
      retrySendMessage: PropTypes.func,
      /** @see See [Channel Context](https://getstream.github.io/stream-chat-react-native/#channelcontext) */
      openThread: PropTypes.func,
      /** @see See [Keyboard Context](https://getstream.github.io/stream-chat-react-native/#keyboardcontext) */
      dismissKeyboard: PropTypes.func,
      /**
       * Callback for onPress event on Message component
       *
       * @param e       Event object for onPress event
       * @param message Message object which was pressed
       *
       * */
      onMessageTouch: PropTypes.func,
      /** Should keyboard be dismissed when messaged is touched */
      dismissKeyboardOnMessageTouch: PropTypes.bool,
    };

    static defaultProps = {
      Message: MessageSimple,
      messageActions: Object.keys(MESSAGE_ACTIONS),
      readBy: [],
      groupStyles: [],
      Attachment,
      editing: false,
      dismissKeyboardOnMessageTouch: true,
    };

    shouldComponentUpdate(nextProps) {
      // since there are many messages its important to only rerender messages when needed.
      let shouldUpdate = nextProps.message !== this.props.message;
      // read state is the next most likely thing to change..
      if (!shouldUpdate && !deepequal(nextProps.readBy, this.props.readBy)) {
        shouldUpdate = true;
      }
      // group style often changes for the last 3 messages...
      if (
        !shouldUpdate &&
        !deepequal(nextProps.groupStyles, this.props.groupStyles)
      ) {
        shouldUpdate = true;
      }

<<<<<<< HEAD
      shouldComponentUpdate(nextProps) {
        // since there are many messages its important to only rerender messages when needed.
        let shouldUpdate = nextProps.message !== this.props.message;
        // read state is the next most likely thing to change..
        if (!shouldUpdate && !deepequal(nextProps.readBy, this.props.readBy)) {
          shouldUpdate = true;
        }
        // group style often changes for the last 3 messages...
        if (
          !shouldUpdate &&
          !deepequal(nextProps.groupStyles, this.props.groupStyles)
        ) {
          shouldUpdate = true;
        }

        // if lastreceivedId changesm, message should update.
        if (
          !shouldUpdate &&
          !deepequal(nextProps.lastReceivedId, this.props.lastReceivedId)
        ) {
          shouldUpdate = true;
        }

        // editing is the last one which can trigger a change..
        if (!shouldUpdate && nextProps.editing !== this.props.editing) {
          shouldUpdate = true;
        }

        return shouldUpdate;
=======
      // if lastreceivedId changesm, message should update.
      if (
        !shouldUpdate &&
        !deepequal(nextProps.lastReceivedId, this.props.lastReceivedId)
      ) {
        shouldUpdate = true;
      }

      // editing is the last one which can trigger a change..
      if (!shouldUpdate && nextProps.editing !== this.props.editing) {
        shouldUpdate = true;
>>>>>>> c99b94c2
      }

      return shouldUpdate;
    }

    isMyMessage = (message) => this.props.client.user.id === message.user.id;
    isAdmin = () => this.props.client.user.role === 'admin';

    canEditMessage = () =>
      this.isMyMessage(this.props.message) || this.isAdmin();

    canDeleteMessage = () =>
      this.isMyMessage(this.props.message) || this.isAdmin();

    handleFlag = async (event) => {
      event.preventDefault();

      const message = this.props.message;
      await this.props.client.flagMessage(message.id);
    };

    handleMute = async (event) => {
      event.preventDefault();

      const message = this.props.message;
      await this.props.client.flagMessage(message.user.id);
    };

    handleEdit = () => {
      this.props.setEditingState(this.props.message);
    };

    handleDelete = async () => {
      const message = this.props.message;
      const data = await this.props.client.deleteMessage(message.id);
      this.props.updateMessage(data.message);
    };

    handleReaction = async (reactionType, event) => {
      if (event !== undefined && event.preventDefault) {
        event.preventDefault();
      }

      let userExistingReaction = null;

      const currentUser = this.props.client.userID;
      for (const reaction of this.props.message.own_reactions) {
        // own user should only ever contain the current user id
        // just in case we check to prevent bugs with message updates from breaking reactions
        if (
          currentUser === reaction.user.id &&
          reaction.type === reactionType
        ) {
          userExistingReaction = reaction;
        } else if (currentUser !== reaction.user.id) {
          console.warn(
            `message.own_reactions contained reactions from a different user, this indicates a bug`,
          );
        }
      }

      const originalMessage = this.props.message;
      let reactionChangePromise;

      /*
    - Add the reaction to the local state
    - Make the API call in the background
    - If it fails, revert to the old message...
    */
      if (userExistingReaction) {
        this.props.channel.state.removeReaction(userExistingReaction);

        reactionChangePromise = this.props.channel.deleteReaction(
          this.props.message.id,
          userExistingReaction.type,
        );
      } else {
        // add the reaction
        const messageID = this.props.message.id;
        const tmpReaction = {
          message_id: messageID,
          user: this.props.client.user,
          type: reactionType,
          created_at: new Date(),
        };
        const reaction = { type: reactionType };

        this.props.channel.state.addReaction(tmpReaction);
        reactionChangePromise = this.props.channel.sendReaction(
          messageID,
          reaction,
        );
      }

      try {
        // only wait for the API call after the state is updated
        await reactionChangePromise;
      } catch (e) {
        // revert to the original message if the API call fails
        this.props.updateMessage(originalMessage);
      }
    };

    handleAction = async (name, value, event) => {
      event.preventDefault();
      const messageID = this.props.message.id;
      const formData = {};
      formData[name] = value;

      const data = await this.props.channel.sendAction(messageID, formData);

<<<<<<< HEAD
      render() {
        const message = this.props.message;
        const Component = this.props.Message;
        const actionProps = {};
=======
      if (data && data.message) {
        this.props.updateMessage(data.message);
      } else {
        this.props.removeMessage(this.props.message);
      }
    };

    handleRetry = async (message) => {
      await this.props.retrySendMessage(message);
    };

    onMessageTouch = (e, message) => {
      const {
        onMessageTouch,
        dismissKeyboardOnMessageTouch,
        dismissKeyboard,
      } = this.props;

      if (onMessageTouch) onMessageTouch(e, message);
      if (dismissKeyboardOnMessageTouch) dismissKeyboard();
    };

    getTotalReactionCount = () => {
      const { emojiData } = this.props;
      let count = null;
      const reactionCounts = this.props.message.reaction_counts;

      if (
        reactionCounts !== null &&
        reactionCounts !== undefined &&
        Object.keys(reactionCounts).length > 0
      ) {
        count = 0;
        Object.keys(reactionCounts).map((key) => {
          if (emojiData.find((e) => e.id === key)) {
            count += reactionCounts[key];
          }

          return count;
        });
      }
      return count;
    };

    render() {
      const message = this.props.message;
>>>>>>> c99b94c2

      const actionsEnabled =
        message.type === 'regular' && message.status === 'received';

<<<<<<< HEAD
        return (
          <TouchableOpacity onPress={this.onMessageTouch} activeOpacity={1}>
            <Component
              {...this.props}
              {...actionProps}
              Message={this}
              handleReaction={this.handleReaction}
              handleFlag={this.handleFlag}
              handleMute={this.handleMute}
              handleAction={this.handleAction}
              handleReply={this.handleReply}
              handleRetry={this.handleRetry}
              isMyMessage={this.isMyMessage}
              openThread={
                this.props.openThread &&
                this.props.openThread.bind(this, message)
              }
            />
          </TouchableOpacity>
        );
=======
      const Component = this.props.Message;
      const actionProps = {};

      if (this.props.channel && this.props.channel.getConfig()) {
        actionProps.reactionsEnabled = this.props.channel.getConfig().reactions;
        actionProps.repliesEnabled = this.props.channel.getConfig().reactions;
>>>>>>> c99b94c2
      }

      return (
        <TouchableOpacity
          onPress={(e) => {
            this.onMessageTouch(e, message);
          }}
          activeOpacity={1}
        >
          <Component
            {...this.props}
            {...actionProps}
            client={this.props.client}
            channel={this.props.channel}
            actionsEnabled={actionsEnabled}
            Message={this}
            onMessageTouch={(e) => {
              this.onMessageTouch(e, message);
            }}
            handleReaction={this.handleReaction}
            getTotalReactionCount={this.getTotalReactionCount}
            handleFlag={this.handleFlag}
            handleMute={this.handleMute}
            handleAction={this.handleAction}
            handleRetry={this.handleRetry}
            isMyMessage={this.isMyMessage}
            isAdmin={this.isAdmin}
            canEditMessage={this.canEditMessage}
            canDeleteMessage={this.canDeleteMessage}
            handleEdit={this.handleEdit}
            handleDelete={this.handleDelete}
            openThread={
              this.props.openThread && this.props.openThread.bind(this, message)
            }
          />
        </TouchableOpacity>
      );
    }
  },
);

export { Message };<|MERGE_RESOLUTION|>--- conflicted
+++ resolved
@@ -104,37 +104,6 @@
         shouldUpdate = true;
       }
 
-<<<<<<< HEAD
-      shouldComponentUpdate(nextProps) {
-        // since there are many messages its important to only rerender messages when needed.
-        let shouldUpdate = nextProps.message !== this.props.message;
-        // read state is the next most likely thing to change..
-        if (!shouldUpdate && !deepequal(nextProps.readBy, this.props.readBy)) {
-          shouldUpdate = true;
-        }
-        // group style often changes for the last 3 messages...
-        if (
-          !shouldUpdate &&
-          !deepequal(nextProps.groupStyles, this.props.groupStyles)
-        ) {
-          shouldUpdate = true;
-        }
-
-        // if lastreceivedId changesm, message should update.
-        if (
-          !shouldUpdate &&
-          !deepequal(nextProps.lastReceivedId, this.props.lastReceivedId)
-        ) {
-          shouldUpdate = true;
-        }
-
-        // editing is the last one which can trigger a change..
-        if (!shouldUpdate && nextProps.editing !== this.props.editing) {
-          shouldUpdate = true;
-        }
-
-        return shouldUpdate;
-=======
       // if lastreceivedId changesm, message should update.
       if (
         !shouldUpdate &&
@@ -146,7 +115,6 @@
       // editing is the last one which can trigger a change..
       if (!shouldUpdate && nextProps.editing !== this.props.editing) {
         shouldUpdate = true;
->>>>>>> c99b94c2
       }
 
       return shouldUpdate;
@@ -258,12 +226,6 @@
 
       const data = await this.props.channel.sendAction(messageID, formData);
 
-<<<<<<< HEAD
-      render() {
-        const message = this.props.message;
-        const Component = this.props.Message;
-        const actionProps = {};
-=======
       if (data && data.message) {
         this.props.updateMessage(data.message);
       } else {
@@ -310,40 +272,16 @@
 
     render() {
       const message = this.props.message;
->>>>>>> c99b94c2
 
       const actionsEnabled =
         message.type === 'regular' && message.status === 'received';
 
-<<<<<<< HEAD
-        return (
-          <TouchableOpacity onPress={this.onMessageTouch} activeOpacity={1}>
-            <Component
-              {...this.props}
-              {...actionProps}
-              Message={this}
-              handleReaction={this.handleReaction}
-              handleFlag={this.handleFlag}
-              handleMute={this.handleMute}
-              handleAction={this.handleAction}
-              handleReply={this.handleReply}
-              handleRetry={this.handleRetry}
-              isMyMessage={this.isMyMessage}
-              openThread={
-                this.props.openThread &&
-                this.props.openThread.bind(this, message)
-              }
-            />
-          </TouchableOpacity>
-        );
-=======
       const Component = this.props.Message;
       const actionProps = {};
 
       if (this.props.channel && this.props.channel.getConfig()) {
         actionProps.reactionsEnabled = this.props.channel.getConfig().reactions;
         actionProps.repliesEnabled = this.props.channel.getConfig().reactions;
->>>>>>> c99b94c2
       }
 
       return (
