--- conflicted
+++ resolved
@@ -55,194 +55,9 @@
  * @example ./docs/MessageList.md
  * @extends PureComponent
  */
-<<<<<<< HEAD
-const MessageList = withChannelContext(
-  class MessageList extends PureComponent {
-    constructor(props) {
-      super(props);
-
-      this.state = {
-        newMessagesNotification: false,
-        online: props.online,
-      };
-      this.yOffset = 0;
-    }
-
-    static propTypes = {
-      /** Turn off grouping of messages by user */
-      noGroupByUser: PropTypes.bool,
-      /**
-       * Array of allowed actions on message. e.g. ['edit', 'delete', 'reactions', 'reply']
-       * If all the actions need to be disabled, empty array or false should be provided as value of prop.
-       * */
-      messageActions: PropTypes.oneOfType([PropTypes.bool, PropTypes.array]),
-      /**
-       * Boolean weather current message list is a thread.
-       */
-      threadList: PropTypes.bool,
-      /** **Available from [chat context](https://getstream.github.io/stream-chat-react-native/#chatcontext)** */
-      client: PropTypes.object,
-      /** **Available from [channel context](https://getstream.github.io/stream-chat-react-native/#channelcontext)** */
-      Attachment: PropTypes.oneOfType([PropTypes.node, PropTypes.elementType]),
-      /**
-       * Custom UI component for attachment icon for type 'file' attachment.
-       * Defaults to: https://github.com/GetStream/stream-chat-react-native/blob/master/src/components/FileIcon.js
-       */
-      AttachmentFileIcon: PropTypes.oneOfType([
-        PropTypes.node,
-        PropTypes.elementType,
-      ]),
-      /** **Available from [channel context](https://getstream.github.io/stream-chat-react-native/#channelcontext)** */
-      Message: PropTypes.oneOfType([PropTypes.node, PropTypes.elementType]),
-      /** **Available from [channel context](https://getstream.github.io/stream-chat-react-native/#channelcontext)** */
-      messages: PropTypes.array.isRequired,
-      /** **Available from [channel context](https://getstream.github.io/stream-chat-react-native/#channelcontext)** */
-      read: PropTypes.object,
-      /** **Available from [channel context](https://getstream.github.io/stream-chat-react-native/#channelcontext)** */
-      typing: PropTypes.object,
-      /** Network status */
-      online: PropTypes.bool,
-      disableWhileEditing: PropTypes.bool,
-      /**
-       * For flatlist
-       * @see See loeadMoreThreshold [doc](https://facebook.github.io/react-native/docs/flatlist#onendreachedthreshold)
-       * */
-      loadMoreThreshold: PropTypes.number,
-      /**
-       * Callback for onPress event on Message component
-       *
-       * @param e       Event object for onPress event
-       * @param message Message object which was pressed
-       *
-       * */
-      onMessageTouch: PropTypes.func,
-      /** Should keyboard be dismissed when messaged is touched */
-      dismissKeyboardOnMessageTouch: PropTypes.bool,
-      eventHistory: PropTypes.object,
-      /** Helper function to mark current channel as read. */
-      markRead: PropTypes.func,
-      /**
-       * Handler to open the thread on message. This is callback for touch event for replies button.
-       *
-       * @param message A message object to open the thread upon.
-       * */
-      onThreadSelect: PropTypes.func,
-      /**
-       *  This method gets called when user selects edit action on some message. On code level it just sets `editing` property in state to message being edited
-       *
-       * @param message A [message object](https://getstream.io/chat/docs/#message_format) which is being edited
-       */
-      setEditingState: PropTypes.func,
-      /** Function to clear the editing state. */
-      clearEditingState: PropTypes.func,
-      /**
-       * A message object which is currently in edit state.
-       */
-      editing: PropTypes.oneOfType([PropTypes.object, PropTypes.bool]),
-      loadMore: PropTypes.func,
-      /**
-       * Typing indicator UI component to render
-       *
-       * Defaults to and accepts same props as: [TypingIndicator](https://getstream.github.io/stream-chat-react-native/#typingindicator)
-       * */
-      TypingIndicator: PropTypes.oneOfType([
-        PropTypes.node,
-        PropTypes.elementType,
-      ]),
-      /**
-       * @deprecated User DateSeperator instead.
-       * Date separator UI component to render
-       *
-       * Defaults to and accepts same props as: [DateSeparator](https://getstream.github.io/stream-chat-react-native/#dateseparator)
-       * */
-      dateSeparator: PropTypes.oneOfType([
-        PropTypes.node,
-        PropTypes.elementType,
-      ]),
-      /**
-       * Date separator UI component to render
-       *
-       * Defaults to and accepts same props as: [DateSeparator](https://getstream.github.io/stream-chat-react-native/#dateseparator)
-       * */
-      DateSeparator: PropTypes.oneOfType([
-        PropTypes.node,
-        PropTypes.elementType,
-      ]),
-      /**
-       * @deprecated User EventIndicator instead.
-       *
-       * UI Component to display following events in messagelist
-       *
-       * 1. member.added
-       * 2. member.removed
-       *
-       * Defaults to and accepts same props as: [EventIndicator](https://getstream.github.io/stream-chat-react-native/#eventindicator)
-       * */
-      eventIndicator: PropTypes.oneOfType([
-        PropTypes.node,
-        PropTypes.elementType,
-      ]),
-      /**
-       * UI Component to display following events in messagelist
-       *
-       * 1. member.added
-       * 2. member.removed
-       *
-       * Defaults to and accepts same props as: [EventIndicator](https://getstream.github.io/stream-chat-react-native/#eventindicator)
-       * */
-      EventIndicator: PropTypes.oneOfType([
-        PropTypes.node,
-        PropTypes.elementType,
-      ]),
-
-      /** UI component for empty message list */
-      EmptyStateIndicator: PropTypes.oneOfType([
-        PropTypes.node,
-        PropTypes.elementType,
-      ]),
-      /**
-       * @deprecated Use HeaderComponent instead.
-       *
-       * UI component for header of message list.
-       */
-      headerComponent: PropTypes.oneOfType([
-        PropTypes.node,
-        PropTypes.elementType,
-      ]),
-      /**
-       * UI component for header of message list. By default message list doesn't have any header.
-       * This is basically a [ListFooterComponent](https://facebook.github.io/react-native/docs/flatlist#listheadercomponent) of FlatList
-       * used in MessageList. Its footer instead of header, since message list is inverted.
-       *
-       */
-      HeaderComponent: PropTypes.oneOfType([
-        PropTypes.node,
-        PropTypes.elementType,
-      ]),
-      /**
-       * Style object for actionsheet (used to message actions).
-       * Supported styles: https://github.com/beefe/react-native-actionsheet/blob/master/lib/styles.js
-       */
-      actionSheetStyles: PropTypes.object,
-      /**
-       * Besides existing (default) UX behaviour of underlying flatlist of MessageList component, if you want
-       * to attach some additional props to un derlying flatlist, you can add it to following prop.
-       *
-       * You can find list of all the available FlatList props here - https://facebook.github.io/react-native/docs/flatlist#props
-       *
-       * e.g.
-       * ```
-       * <MessageList
-       *  additionalFlatListProps={{ bounces: true, keyboardDismissMode: true }} />
-       * ```
-       */
-      additionalFlatListProps: PropTypes.object,
-    };
-=======
 class MessageList extends PureComponent {
   constructor(props) {
     super(props);
->>>>>>> d1ab5ca1
 
     this.state = {
       newMessagesNotification: false,
@@ -255,7 +70,7 @@
     /** Turn off grouping of messages by user */
     noGroupByUser: PropTypes.bool,
     /**
-     * Array of allowed actions on message. e.g. ['edit', 'delete', 'mute', 'flag']
+     * Array of allowed actions on message. e.g. ['edit', 'delete', 'reactions', 'reply']
      * If all the actions need to be disabled, empty array or false should be provided as value of prop.
      * */
     messageActions: PropTypes.oneOfType([PropTypes.bool, PropTypes.array]),
