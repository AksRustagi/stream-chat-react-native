import React, { PureComponent } from 'react';
import { View, TouchableOpacity } from 'react-native';
import { withChannelContext } from '../context';
import styled from '@stream-io/styled-components';
import PropTypes from 'prop-types';
import uuidv4 from 'uuid/v4';

import { Message } from './Message';
import { EventIndicator } from './EventIndicator';
import { MessageNotification } from './MessageNotification';
import { DateSeparator } from './DateSeparator';

const ListContainer = styled.FlatList`
  flex: 1;
  width: 100%;
  padding-left: 10px;
  padding-right: 10px;
  ${({ theme }) => theme.messageList.listContainer.css}
`;

const ErrorNotificationText = styled.Text`
  color: red;
  background-color: #fae6e8;
  ${({ theme }) => theme.messageList.errorNotificationText.css}
`;

const ErrorNotification = styled.View`
  display: flex;
  flex-direction: column;
  align-items: center;
  z-index: 10;
  margin-bottom: 0;
  padding: 5px;
  color: red;
  background-color: #fae6e8;
  ${({ theme }) => theme.messageList.errorNotification.css}
`;

const TypingIndicatorContainer = styled.View`
  position: absolute;
  bottom: 0;
  height: 30px;
  width: 100%;
  padding-left: 16px;
  padding-top: 3px;
  padding-bottom: 3px;
  ${({ theme }) => theme.messageList.typingIndicatorContainer.css}
`;

/**
 * MessageList - The message list component renders a list of messages.
 * Its a consumer of [Channel Context](https://getstream.github.io/stream-chat-react-native/#channel)
 *
 * @example ./docs/MessageList.md
 * @extends PureComponent
 */
const MessageList = withChannelContext(
  class MessageList extends PureComponent {
    constructor(props) {
      super(props);

      this.state = {
        newMessagesNotification: false,
        online: props.online,
      };
    }

    static propTypes = {
      /** Turn off grouping of messages by user */
      noGroupByUser: PropTypes.bool,
      /**
       * Array of allowed actions on message. e.g. ['edit', 'delete', 'mute', 'flag']
       * If all the actions need to be disabled, empty array or false should be provided as value of prop.
       * */
      messageActions: PropTypes.oneOfType([PropTypes.bool, PropTypes.array]),
      /**
       * Boolean weather current message list is a thread.
       */
      threadList: PropTypes.bool,
      /** **Available from [chat context](https://getstream.github.io/stream-chat-react-native/#chatcontext)** */
      client: PropTypes.object,
      /** **Available from [channel context](https://getstream.github.io/stream-chat-react-native/#channelcontext)** */
      Attachment: PropTypes.oneOfType([PropTypes.node, PropTypes.func]),
      /** **Available from [channel context](https://getstream.github.io/stream-chat-react-native/#channelcontext)** */
      Message: PropTypes.oneOfType([PropTypes.node, PropTypes.func]),
      /** **Available from [channel context](https://getstream.github.io/stream-chat-react-native/#channelcontext)** */
      messages: PropTypes.array.isRequired,
      /** **Available from [channel context](https://getstream.github.io/stream-chat-react-native/#channelcontext)** */
      read: PropTypes.object,
      /** **Available from [channel context](https://getstream.github.io/stream-chat-react-native/#channelcontext)** */
      typing: PropTypes.object,
      /** Network status */
      online: PropTypes.bool,
      disableWhileEditing: PropTypes.bool,
      /**
       * For flatlist
       * @see See loeadMoreThreshold [doc](https://facebook.github.io/react-native/docs/flatlist#onendreachedthreshold)
       * */
      loadMoreThreshold: PropTypes.number,
      /**
       * Callback for onPress event on Message component
       *
       * @param e       Event object for onPress event
       * @param message Message object which was pressed
       *
       * */
      onMessageTouch: PropTypes.func,
      /** Should keyboard be dismissed when messaged is touched */
      dismissKeyboardOnMessageTouch: PropTypes.bool,
      eventHistory: PropTypes.object,
      /** Helper function to mark current channel as read. */
      markRead: PropTypes.func,
      /**
       * Handler to open the thread on message. This is callback for touch event for replies button.
       *
       * @param message A message object to open the thread upon.
       * */
      onThreadSelect: PropTypes.func,
      /**
       *  This method gets called when user selects edit action on some message. On code level it just sets `editing` property in state to message being edited
       *
       * @param message A [message object](https://getstream.io/chat/docs/#message_format) which is being edited
       */
      setEditingState: PropTypes.func,
      /** Function to clear the editing state. */
      clearEditingState: PropTypes.func,
      /**
       * A message object which is currently in edit state.
       */
      editing: PropTypes.object,
      loadMore: PropTypes.func,
      /**
       * Typing indicator UI component to render
       *
       * Defaults to and accepts same props as: [TypingIndicator](https://getstream.github.io/stream-chat-react-native/#typingindicator)
       * */
      TypingIndicator: PropTypes.oneOfType([PropTypes.node, PropTypes.func]),
<<<<<<< HEAD
      /** The attachment component to render, defaults to Attachment */
      Attachment: PropTypes.oneOfType([PropTypes.node, PropTypes.func]),
=======
      /**
       * @deprecated User DateSeperator instead.
       * Date separator UI component to render
       *
       * Defaults to and accepts same props as: [DateSeparator](https://getstream.github.io/stream-chat-react-native/#dateseparator)
       * */
      dateSeparator: PropTypes.oneOfType([PropTypes.node, PropTypes.func]),
      /**
       * Date separator UI component to render
       *
       * Defaults to and accepts same props as: [DateSeparator](https://getstream.github.io/stream-chat-react-native/#dateseparator)
       * */
      DateSeparator: PropTypes.oneOfType([PropTypes.node, PropTypes.func]),
      /**
       * @deprecated User EventIndicator instead.
       *
       * UI Component to display following events in messagelist
       *
       * 1. member.added
       * 2. member.removed
       *
       * Defaults to and accepts same props as: [EventIndicator](https://getstream.github.io/stream-chat-react-native/#eventindicator)
       * */
      eventIndicator: PropTypes.oneOfType([PropTypes.node, PropTypes.func]),
      /**
       * UI Component to display following events in messagelist
       *
       * 1. member.added
       * 2. member.removed
       *
       * Defaults to and accepts same props as: [EventIndicator](https://getstream.github.io/stream-chat-react-native/#eventindicator)
       * */
      EventIndicator: PropTypes.oneOfType([PropTypes.node, PropTypes.func]),

      /** UI component for empty message list */
      EmptyStateIndicator: PropTypes.oneOfType([
        PropTypes.node,
        PropTypes.func,
      ]),
      /**
       * @deprecated Use HeaderComponent instead.
       *
       * UI component for header of message list.
       */
      headerComponent: PropTypes.oneOfType([PropTypes.node, PropTypes.func]),
      /**
       * UI component for header of message list. By default message list doesn't have any header.
       * This is basically a [ListFooterComponent](https://facebook.github.io/react-native/docs/flatlist#listheadercomponent) of FlatList
       * used in MessageList. Its footer instead of header, since message list is inverted.
       *
       */
      HeaderComponent: PropTypes.oneOfType([PropTypes.node, PropTypes.func]),
>>>>>>> c99b94c2
    };

    static defaultProps = {
      DateSeparator,
      EventIndicator,
      disableWhileEditing: true,
      // https://github.com/facebook/react-native/blob/a7a7970e543959e9db5281914d5f132beb01db8d/Libraries/Lists/VirtualizedList.js#L466
      loadMoreThreshold: 2,
      messageGrouping: true,
      dismissKeyboardOnMessageTouch: true,
    };

    componentDidUpdate(prevProps) {
      if (this.props.online !== prevProps.online) {
        this.setState({ online: this.props.online });
      }

      // handle new messages being sent/received
      const currentLastMessage = this.props.messages[
        this.props.messages.length - 1
      ];
      const previousLastMessage =
        prevProps.messages[prevProps.messages.length - 1];
      if (!previousLastMessage || !currentLastMessage) {
        return;
      }

      const hasNewMessage = currentLastMessage.id !== previousLastMessage.id;
      const userScrolledUp = this.state.yOffset > 0;
      const isOwner = currentLastMessage.user.id === this.props.client.userID;

      let scrollToBottom = false;

      // always scroll down when it's your own message that you added...
      if (hasNewMessage && isOwner) {
        scrollToBottom = true;
      } else if (hasNewMessage && !userScrolledUp) {
        scrollToBottom = true;
      }

      // Check the scroll position... if you're scrolled up show a little notification
      if (
        !scrollToBottom &&
        hasNewMessage &&
        !this.state.newMessagesNotification
      ) {
        this.setState({ newMessagesNotification: true });
      }

      if (scrollToBottom) {
        this.flatList.scrollToIndex({ index: 0 });
      }

      // remove the scroll notification if we already scrolled down...
      if (scrollToBottom && this.state.newMessagesNotification) {
        this.setState({ newMessagesNotification: false });
      }

      this.getLastReceived(this.props.messages);
    }

    insertDates = (messages) => {
      const newMessages = [];

      for (const [i, message] of messages.entries()) {
        if (message.type === 'message.read' || message.deleted_at) {
          newMessages.push(message);
          continue;
        }

        const messageDate = message.created_at.getDay();
        let prevMessageDate = messageDate;

        if (i < messages.length - 1) {
          prevMessageDate = messages[i + 1].created_at.getDay();
        }

        if (i === 0) {
          newMessages.push(
            {
              type: 'message.date',
              date: message.created_at,
            },
            message,
          );
        } else if (messageDate !== prevMessageDate) {
          newMessages.push(message, {
            type: 'message.date',
            date: messages[i + 1].created_at,
          });
        } else {
          newMessages.push(message);
        }

        const eventsNextToMessage = this.props.eventHistory[message.id];
        if (eventsNextToMessage && eventsNextToMessage.length > 0) {
          eventsNextToMessage.forEach((e) => {
            newMessages.push({
              type: 'channel.event',
              event: e,
            });
          });
        }
      }

      return newMessages;
    };

    getGroupStyles = (m) => {
      const l = m.length;
      const messageGroupStyles = {};

      const messages = [...m];

      for (let i = 0; i < l; i++) {
        const previousMessage = messages[i - 1];
        const message = messages[i];
        const nextMessage = messages[i + 1];
        const groupStyles = [];

        if (message.type === 'channel.event') {
          continue;
        }

        if (message.type === 'message.date') {
          continue;
        }

        const userId = message.user ? message.user.id : null;

        const isTopMessage =
          !previousMessage ||
          previousMessage.type === 'message.date' ||
          previousMessage.type === 'system' ||
          previousMessage.type === 'channel.event' ||
          (previousMessage.attachments &&
            previousMessage.attachments.length !== 0) ||
          userId !== previousMessage.user.id ||
          previousMessage.type === 'error' ||
          previousMessage.deleted_at;

        const isBottomMessage =
          !nextMessage ||
          nextMessage.type === 'message.date' ||
          nextMessage.type === 'system' ||
          nextMessage.type === 'channel.event' ||
          (nextMessage.attachments && nextMessage.attachments.length !== 0) ||
          userId !== nextMessage.user.id ||
          nextMessage.type === 'error' ||
          nextMessage.deleted_at;

        if (isTopMessage) {
          groupStyles.push('top');
        }

        if (isBottomMessage) {
          if (isTopMessage || message.deleted_at || message.type === 'error') {
            groupStyles.splice(0, groupStyles.length);
            groupStyles.push('single');
          } else {
            groupStyles.push('bottom');
          }
        }

        if (!isTopMessage && !isBottomMessage) {
          if (message.deleted_at || message.type === 'error') {
            groupStyles.splice(0, groupStyles.length);
            groupStyles.push('single');
          } else {
            groupStyles.splice(0, groupStyles.length);
            groupStyles.push('middle');
          }
        }

        if (message.attachments.length !== 0) {
          groupStyles.splice(0, groupStyles.length);
          groupStyles.push('single');
        }

        if (this.props.noGroupByUser) {
          groupStyles.splice(0, groupStyles.length);
          groupStyles.push('single');
        }

        messageGroupStyles[message.id] = groupStyles;
      }

      return messageGroupStyles;
    };

    goToNewMessages = () => {
      this.setState({
        newMessagesNotification: false,
      });
      this.flatList.scrollToIndex({ index: 0 });
      if (!this.props.threadList) this.props.markRead();
    };

    getLastReceived = (messages) => {
      const l = messages.length;
      let lastReceivedId = null;
      for (let i = l; i > 0; i--) {
        if (
          messages[i] !== undefined &&
          messages[i].status !== undefined &&
          messages[i].status === 'received'
        ) {
          lastReceivedId = messages[i].id;
          break;
        }
      }
      this.setState({ lastReceivedId });
    };

    getReadStates = (messages) => {
      // create object with empty array for each message id
      const readData = {};

      for (const message of messages) {
        readData[message.id] = [];
      }

      for (const readState of Object.values(this.props.read)) {
        if (readState.last_read == null) {
          break;
        }
        let userLastReadMsgId;
        for (const msg of messages) {
          if (msg.updated_at < readState.last_read) {
            userLastReadMsgId = msg.id;
          }
        }
        if (userLastReadMsgId != null) {
          readData[userLastReadMsgId] = [
            ...readData[userLastReadMsgId],
            readState.user,
          ];
        }
      }
      return readData;
    };

    renderItem = (message, groupStyles) => {
      if (message.type === 'message.date') {
        const DateSeparator =
          this.props.dateSeparator || this.props.DateSeparator;
        return <DateSeparator message={message} />;
      } else if (message.type === 'channel.event') {
        const EventIndicator =
          this.props.eventIndicator || this.props.EventIndicator;
        return <EventIndicator event={message.event} />;
      } else if (message.type !== 'message.read') {
        const readBy = this.readData[message.id] || [];
        return (
          <Message
            client={this.props.client}
            channel={this.props.channel}
            onThreadSelect={this.props.onThreadSelect}
            message={message}
            groupStyles={groupStyles}
            Message={this.props.Message}
            Attachment={this.props.Attachment}
            readBy={readBy}
            lastReceivedId={
              this.state.lastReceivedId === message.id
                ? this.state.lastReceivedId
                : null
            }
<<<<<<< HEAD
=======
            onMessageTouch={this.props.onMessageTouch}
            dismissKeyboardOnMessageTouch={
              this.props.dismissKeyboardOnMessageTouch
            }
>>>>>>> c99b94c2
            setEditingState={this.props.setEditingState}
            editing={this.props.editing}
            threadList={this.props.threadList}
            messageActions={this.props.messageActions}
<<<<<<< HEAD
            Attachment={this.props.Attachment}
=======
            updateMessage={this.props.updateMessage}
            removeMessage={this.props.removeMessage}
            retrySendMessage={this.props.retrySendMessage}
            openThread={this.props.openThread}
            emojiData={this.props.emojiData}
>>>>>>> c99b94c2
          />
        );
      }
    };

    handleScroll = (event) => {
      const yOffset = event.nativeEvent.contentOffset.y;
      const removeNewMessageNotification = yOffset <= 0;

      if (!this.props.threadList && removeNewMessageNotification)
        this.props.markRead();

      this.setState((prevState) => ({
        yOffset,
        newMessagesNotification: removeNewMessageNotification
          ? false
          : prevState.newMessagesNotification,
      }));
    };

    renderEmptyState = () => {
      const Indicator = this.props.EmptyStateIndicator;
      return <Indicator listType="message" />;
    };

    render() {
      // We can't provide ListEmptyComponent to FlatList when inverted flag is set.
      // https://github.com/facebook/react-native/issues/21196
      if (
        this.props.messages &&
        this.props.messages.length === 0 &&
        !this.props.threadList
      ) {
        return <View style={{ flex: 1 }}>{this.renderEmptyState()}</View>;
      }

      const TypingIndicator = this.props.TypingIndicator;
      const HeaderComponent =
        this.props.headerComponent || this.props.HeaderComponent;
      const messagesWithDates = this.insertDates(this.props.messages);
      const messageGroupStyles = this.getGroupStyles(messagesWithDates);
      this.readData = this.getReadStates(messagesWithDates);
      messagesWithDates.reverse();

      const typing = Object.values(this.props.typing);
      let showTypingIndicator;
      if (
        typing.length === 0 ||
        (typing.length === 1 && typing[0].user.id === this.props.client.user.id)
      ) {
        showTypingIndicator = false;
      } else {
        showTypingIndicator = true;
      }

      return (
        <React.Fragment>
          {// Mask for edit state
          this.props.editing && this.props.disableWhileEditing && (
            <TouchableOpacity
              style={{
                position: 'absolute',
                backgroundColor: 'black',
                opacity: 0.4,
                height: '100%',
                width: '100%',
                zIndex: 100,
              }}
              collapsable={false}
              onPress={this.props.clearEditingState}
            />
          )}
          <View
            collapsable={false}
            style={{ flex: 1, alignItems: 'center', width: '100%' }}
          >
            <ListContainer
              ref={(fl) => (this.flatList = fl)}
              data={messagesWithDates}
              onScroll={this.handleScroll}
              ListFooterComponent={HeaderComponent}
              onEndReached={this.props.loadMore}
              inverted
              keyboardShouldPersistTaps="always"
              keyExtractor={(item) =>
                item.id ||
                item.created_at ||
                (item.date ? item.date.toISOString() : false) ||
                uuidv4()
              }
              renderItem={({ item: message }) =>
                this.renderItem(message, messageGroupStyles[message.id])
              }
              maintainVisibleContentPosition={{
                minIndexForVisible: 1,
                autoscrollToTopThreshold: 10,
              }}
            />
            <TypingIndicatorContainer>
              {this.props.TypingIndicator && showTypingIndicator && (
                <TypingIndicator
                  typing={this.props.typing}
                  client={this.props.client}
                />
              )}
            </TypingIndicatorContainer>
            {this.state.newMessagesNotification && (
              <MessageNotification
                showNotification={this.state.newMessagesNotification}
                onClick={this.goToNewMessages}
              />
            )}
            {!this.state.online && (
              <ErrorNotification>
                <ErrorNotificationText>
                  Connection failure, reconnecting now ...
                </ErrorNotificationText>
              </ErrorNotification>
            )}
          </View>
        </React.Fragment>
      );
    }
  },
);

export { MessageList };<|MERGE_RESOLUTION|>--- conflicted
+++ resolved
@@ -135,10 +135,6 @@
        * Defaults to and accepts same props as: [TypingIndicator](https://getstream.github.io/stream-chat-react-native/#typingindicator)
        * */
       TypingIndicator: PropTypes.oneOfType([PropTypes.node, PropTypes.func]),
-<<<<<<< HEAD
-      /** The attachment component to render, defaults to Attachment */
-      Attachment: PropTypes.oneOfType([PropTypes.node, PropTypes.func]),
-=======
       /**
        * @deprecated User DateSeperator instead.
        * Date separator UI component to render
@@ -191,7 +187,6 @@
        *
        */
       HeaderComponent: PropTypes.oneOfType([PropTypes.node, PropTypes.func]),
->>>>>>> c99b94c2
     };
 
     static defaultProps = {
@@ -460,26 +455,19 @@
                 ? this.state.lastReceivedId
                 : null
             }
-<<<<<<< HEAD
-=======
             onMessageTouch={this.props.onMessageTouch}
             dismissKeyboardOnMessageTouch={
               this.props.dismissKeyboardOnMessageTouch
             }
->>>>>>> c99b94c2
             setEditingState={this.props.setEditingState}
             editing={this.props.editing}
             threadList={this.props.threadList}
             messageActions={this.props.messageActions}
-<<<<<<< HEAD
-            Attachment={this.props.Attachment}
-=======
             updateMessage={this.props.updateMessage}
             removeMessage={this.props.removeMessage}
             retrySendMessage={this.props.retrySendMessage}
             openThread={this.props.openThread}
             emojiData={this.props.emojiData}
->>>>>>> c99b94c2
           />
         );
       }
