import React, { PureComponent } from 'react';
import { View, Text, FlatList } from 'react-native';
import { withChannelContext } from '../context';

import PropTypes from 'prop-types';
<<<<<<< HEAD

=======
>>>>>>> 64205441
import { styles } from '../styles/styles.js';

import { Message } from './Message';
import { MessageNotification } from './MessageNotification';
import { DateSeparator } from './DateSeparator';

const MessageList = withChannelContext(
  class MessageList extends PureComponent {
    constructor(props) {
      super(props);

      this.state = {
        newMessagesNotification: false,
        activeMessageId: false,
        online: props.online,
      };
    }

    static propTypes = {
      /** A list of immutable messages */
      messages: PropTypes.array.isRequired,
      /** Turn off grouping of messages by user */
      noGroupByUser: PropTypes.bool,
      online: PropTypes.bool,
      /** The message rendering component, the Message component delegates its rendering logic to this component */
      Message: PropTypes.oneOfType([PropTypes.node, PropTypes.func]),
      dateSeparator: PropTypes.oneOfType([PropTypes.node, PropTypes.func]),
    };

    static defaultProps = {
      dateSeparator: DateSeparator,
    };

    componentDidUpdate(prevProps) {
      if (this.props.online !== prevProps.online) {
        this.setState({ online: this.props.online });
      }

      // handle new messages being sent/received
      const currentLastMessage = this.props.messages[
        this.props.messages.length - 1
      ];
      const previousLastMessage =
        prevProps.messages[prevProps.messages.length - 1];
      if (!previousLastMessage || !currentLastMessage) {
        return;
      }

      const hasNewMessage = currentLastMessage.id !== previousLastMessage.id;
      const userScrolledUp = this.state.yOffset > 0;
      const isOwner = currentLastMessage.user.id === this.props.client.userID;

      let scrollToBottom = false;

      // always scroll down when it's your own message that you added...
      if (hasNewMessage && isOwner) {
        scrollToBottom = true;
      } else if (hasNewMessage && !userScrolledUp) {
        scrollToBottom = true;
      }

      // Check the scroll position... if you're scrolled up show a little notification
      if (
        !scrollToBottom &&
        hasNewMessage &&
        !this.state.newMessagesNotification
      ) {
        this.setState({ newMessagesNotification: true });
      }

      if (scrollToBottom) {
        this.flatList.scrollToIndex({ index: 0 });
      }

      // remove the scroll notification if we already scrolled down...
      if (scrollToBottom && this.state.newMessagesNotification) {
        this.setState({ newMessagesNotification: false });
      }

      this.getLastReceived(this.props.messages);
    }

    insertDates = (messages) => {
      const newMessages = [];
      for (const [i, message] of messages.entries()) {
        if (message.type === 'message.read' || message.deleted_at) {
          newMessages.push(message);
          continue;
        }

        const messageDate = message.created_at.getDay();
        let prevMessageDate = messageDate;

        if (i < messages.length - 1) {
          prevMessageDate = messages[i + 1].created_at.getDay();
        }

        if (i === 0) {
          newMessages.push(
            {
              type: 'message.date',
              date: message.created_at,
            },
            message,
          );
        } else if (messageDate !== prevMessageDate) {
          newMessages.push(message, {
            type: 'message.date',
            date: messages[i + 1].created_at,
          });
        } else {
          newMessages.push(message);
        }
      }

      return newMessages;
    };

    assignGroupPositions = (m) => {
      const l = m.length;
      const newMessages = [];
      const messages = [...m];

      for (let i = 0; i < l; i++) {
        const previousMessage = messages[i - 1];
        const message = messages[i];
        const nextMessage = messages[i + 1];
        const groupStyles = [];
        if (message.type === 'message.date') {
          newMessages.unshift({ ...message, groupPosition: [] });
          continue;
        }
        const userId = message.user.id;

        const isTopMessage =
          !previousMessage ||
          previousMessage.type === 'message.date' ||
          previousMessage.attachments.length !== 0 ||
          userId !== previousMessage.user.id ||
          previousMessage.type === 'error' ||
          previousMessage.deleted_at;

        const isBottomMessage =
          !nextMessage ||
          nextMessage.type === 'message.date' ||
          nextMessage.attachments.length !== 0 ||
          userId !== nextMessage.user.id ||
          nextMessage.type === 'error' ||
          nextMessage.deleted_at;

        if (isTopMessage) {
          groupStyles.push('top');
        }

        if (isBottomMessage) {
          if (isTopMessage || message.deleted_at || message.type === 'error') {
            groupStyles.splice(0, groupStyles.length);
            groupStyles.push('single');
          } else {
            groupStyles.push('bottom');
          }
        }

        if (!isTopMessage && !isBottomMessage) {
          if (message.deleted_at || message.type === 'error') {
            groupStyles.splice(0, groupStyles.length);
            groupStyles.push('single');
          } else {
            groupStyles.splice(0, groupStyles.length);
            groupStyles.push('middle');
          }
        }

        if (message.attachments.length !== 0) {
          groupStyles.splice(0, groupStyles.length);
          groupStyles.push('single');
        }

        if (this.props.noGroupByUser) {
          groupStyles.splice(0, groupStyles.length);
          groupStyles.push('single');
        }

        newMessages.unshift({ ...message, groupPosition: groupStyles });
      }

      return newMessages;
    };

    goToNewMessages = () => {
      this.setState({
        newMessagesNotification: false,
      });
      this.flatList.scrollToIndex({ index: 0 });
    };

    getLastReceived = (messages) => {
      const l = messages.length;
      let lastReceivedId = null;
      for (let i = l; i > 0; i--) {
        if (
          messages[i] !== undefined &&
          messages[i].status !== undefined &&
          messages[i].status === 'received'
        ) {
          lastReceivedId = messages[i].id;
          break;
        }
      }
      this.setState({ lastReceivedId });
    };

    renderItem = ({ item: message }) => {
      if (message.type === 'message.date') {
        const DateSeparator = this.props.dateSeparator;
        return <DateSeparator message={message} />;
      }

      return (
        <Message
          onThreadSelect={this.props.onThreadSelect}
          message={message}
          Message={this.props.Message}
          lastReceivedId={
            this.state.lastReceivedId === message.id
              ? this.state.lastReceivedId
              : null
          }
          onMessageTouch={this.onMessageTouch}
          activeMessageId={this.state.activeMessageId}
          setEditingState={this.props.setEditingState}
          editing={this.props.editing}
          threadList={this.props.threadList}
          messageActions={this.props.messageActions}
        />
      );
    };

    handleScroll = (event) => {
      const yOffset = event.nativeEvent.contentOffset.y;
      this.setState({ yOffset });
    };

    onMessageTouch = (id) => {
      this.setState({ activeMessageId: id });
    };

    renderEmptyState = () => {
      const Indicator = this.props.EmptyStateIndicator;
      return <Indicator listType="message" />;
    };

    render() {
      // We can't provide ListEmptyComponent to FlatList when inverted flag is set.
      // https://github.com/facebook/react-native/issues/21196
      if (this.props.messages && this.props.messages.length === 0) {
        return <View style={{ flex: 1 }}>{this.renderEmptyState()}</View>;
      }

      const messagesWithDates = this.insertDates(this.props.messages);
      const messagesWithGroupPositions = this.assignGroupPositions(
        messagesWithDates,
      );

      return (
        <React.Fragment>
          <FlatList
            ref={(fl) => (this.flatList = fl)}
            style={{ flex: 1, paddingLeft: 10, paddingRight: 10 }}
            data={messagesWithGroupPositions}
            onScroll={this.handleScroll}
            ListFooterComponent={this.props.headerComponent}
            onEndReached={this.props.loadMore}
            inverted
            keyExtractor={(item) =>
              item.id || item.created_at || item.date.toISOString()
            }
            renderItem={this.renderItem}
            maintainVisibleContentPosition={{
              minIndexForVisible: 1,
              autoscrollToTopThreshold: 10,
            }}
          />
          {this.state.newMessagesNotification && (
            <MessageNotification
              showNotification={this.state.newMessagesNotification}
              onClick={this.goToNewMessages}
            >
              <View
                style={{
                  borderRadius: 10,
                  backgroundColor: 'black',
                  color: 'white',
                  padding: 10,
                }}
              >
                <Text style={{ color: 'white' }}>New Messages ↓</Text>
              </View>
            </MessageNotification>
          )}
          <Notification type="warning" active={!this.state.online}>
            <Text style={styles.Notification.warning}>
              Connection failure, reconnecting now ...
            </Text>
          </Notification>
        </React.Fragment>
      );
    }
  },
);

const Notification = ({ children, active, type }) => {
  if (active) {
    return (
      <View
        style={{
          ...styles.Notification.container,
          ...styles.Notification[type],
        }}
      >
        {children}
      </View>
    );
  }

  return null;
};

export { MessageList };<|MERGE_RESOLUTION|>--- conflicted
+++ resolved
@@ -3,10 +3,6 @@
 import { withChannelContext } from '../context';
 
 import PropTypes from 'prop-types';
-<<<<<<< HEAD
-
-=======
->>>>>>> 64205441
 import { styles } from '../styles/styles.js';
 
 import { Message } from './Message';
