--- conflicted
+++ resolved
@@ -263,8 +263,6 @@
 
     insertDates = (messages) => {
       const newMessages = [];
-<<<<<<< HEAD
-=======
       if (messages.length === 0) {
         this.props.eventHistory.none.forEach((e) => {
           newMessages.push({
@@ -276,7 +274,6 @@
         return newMessages;
       }
 
->>>>>>> 0a7f6949
       for (const [i, message] of messages.entries()) {
         if (message.type === 'message.read' || message.deleted_at) {
           newMessages.push(message);
@@ -526,14 +523,10 @@
     };
 
     render() {
-<<<<<<< HEAD
-      console.log('rerendering');
-=======
       const hasEventHistory =
         this.props.eventHistory &&
         Object.keys(this.props.eventHistory).length > 0;
 
->>>>>>> 0a7f6949
       // We can't provide ListEmptyComponent to FlatList when inverted flag is set.
       // https://github.com/facebook/react-native/issues/21196
       if (
