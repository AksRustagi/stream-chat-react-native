import React from 'react';
import PropTypes from 'prop-types';
import { Text, TouchableOpacity } from 'react-native';

import styled from '@stream-io/styled-components';
import { themed } from '../styles/theme';

const Container = styled.View`
  flex-direction: ${(props) =>
    props.theme.attachment.actions.container.flexDirection};
  justify-content: ${(props) =>
    props.theme.attachment.actions.container.justifyContent};
  padding: ${(props) => props.theme.attachment.actions.container.padding}px;
  ${({ theme }) => theme.attachment.actions.container.extra}
`;

const Button = styled(({ buttonStyle, ...rest }) => (
  <TouchableOpacity {...rest} />
))`
  background-color: ${(props) =>
    props.buttonStyle === 'primary'
      ? props.theme.attachment.actions.button.primaryBackgroundColor
      : props.theme.attachment.actions.button.defaultBackgroundColor};
  border-color: ${(props) =>
<<<<<<< HEAD
    props.buttonStyle === 'primary'
      ? props.theme.attachment.actions.button.primaryBorderColor
      : props.theme.attachment.actions.button.defaultBordercolor};
  border-width: ${(props) => props.theme.attachment.actions.button.borderWidth};
=======
    props.styleName === 'primary'
      ? getTheme(props).attachment.actions.button.primaryBorderColor
      : getTheme(props).attachment.actions.button.defaultBorderColor};
  border-width: ${(props) =>
    getTheme(props).attachment.actions.button.borderWidth};
>>>>>>> 4842e247
  border-radius: ${(props) =>
    props.theme.attachment.actions.button.borderRadius};
  padding-top: ${(props) => props.theme.attachment.actions.button.paddingTop}px;
  padding-bottom: ${(props) =>
    props.theme.attachment.actions.button.paddingBottom}px;
  padding-left: ${(props) =>
    props.theme.attachment.actions.button.paddingLeft}px;
  padding-right: ${(props) =>
    props.theme.attachment.actions.button.paddingRight}px;
  ${({ theme }) => theme.attachment.actions.button.extra}
`;

const ButtonText = styled(({ buttonStyle, ...rest }) => <Text {...rest} />)`
  color: ${(props) =>
    props.buttonStyle === 'primary'
      ? props.theme.attachment.actions.buttonText.primaryColor
      : props.theme.attachment.actions.buttonText.defaultColor};
  ${({ theme }) => theme.attachment.actions.buttonText.extra}
`;

/**
 * AttachmentActions - The actions you can take on an attachment
 *
 * @example ./docs/AttachmentActions.md
 * @extends PureComponent
 */
export const AttachmentActions = themed(
  class AttachmentActions extends React.PureComponent {
    static themePath = 'attachment.actions';
    static propTypes = {
      // /** The id of the form input */
      // id: PropTypes.string.isRequired,
      /** The text for the form input */
      text: PropTypes.string,
      /** A list of actions */
      actions: PropTypes.array.isRequired,
      /** The handler to execute after selecting an action */
      actionHandler: PropTypes.func.isRequired,
      /** Override for the styling of the component */
      style: PropTypes.object,
    };

    render() {
      const { id, actions, actionHandler, theme } = this.props;
      return (
        <Container theme={theme}>
          {actions.map((action) => (
            <Button
              key={`${id}-${action.value}`}
              buttonStyle={action.style}
              onPress={actionHandler.bind(this, action.name, action.value)}
              theme={theme}
            >
              <ButtonText theme={theme} buttonStyle={action.style}>
                {action.text}
              </ButtonText>
            </Button>
          ))}
        </Container>
      );
    }
  },
);<|MERGE_RESOLUTION|>--- conflicted
+++ resolved
@@ -22,18 +22,10 @@
       ? props.theme.attachment.actions.button.primaryBackgroundColor
       : props.theme.attachment.actions.button.defaultBackgroundColor};
   border-color: ${(props) =>
-<<<<<<< HEAD
     props.buttonStyle === 'primary'
       ? props.theme.attachment.actions.button.primaryBorderColor
-      : props.theme.attachment.actions.button.defaultBordercolor};
+      : props.theme.attachment.actions.button.defaultBorderColor};
   border-width: ${(props) => props.theme.attachment.actions.button.borderWidth};
-=======
-    props.styleName === 'primary'
-      ? getTheme(props).attachment.actions.button.primaryBorderColor
-      : getTheme(props).attachment.actions.button.defaultBorderColor};
-  border-width: ${(props) =>
-    getTheme(props).attachment.actions.button.borderWidth};
->>>>>>> 4842e247
   border-radius: ${(props) =>
     props.theme.attachment.actions.button.borderRadius};
   padding-top: ${(props) => props.theme.attachment.actions.button.paddingTop}px;
