--- conflicted
+++ resolved
@@ -1,15 +1,8 @@
-<<<<<<< HEAD
-import React from 'react';
+import React, { useContext } from 'react';
 import styled from '@stream-io/styled-components';
-=======
-import React, { useContext } from 'react';
->>>>>>> 043138fa
 import PropTypes from 'prop-types';
-import styled from '@stream-io/styled-components';
 
 import { TranslationContext } from '../../context';
-
-import { withTranslationContext } from '../../context';
 
 const Container = styled.TouchableOpacity`
   align-items: center;
