--- conflicted
+++ resolved
@@ -15,8 +15,6 @@
 import { useRemovedFromChannelNotification } from './hooks/listeners/useRemovedFromChannelNotification';
 import { useUserPresence } from './hooks/listeners/useUserPresence';
 import { usePaginatedCachedChannels } from './hooks/usePaginatedCachedChannels';
-
-import { ChatContext } from '../../context';
 
 /**
  * This component fetches a list of channels, allowing you to select the channel you want to open.
@@ -86,8 +84,8 @@
         forceUpdate={forceUpdate}
         hasNextPage={hasNextPage}
         loadingChannels={status.loadingChannels}
+        loadingNextPage={status.loadingNextPage}
         loadNextPage={loadNextPage}
-        loadingNextPage={status.loadingNextPage}
         refreshing={status.refreshing}
         refreshList={refreshList}
         reloadList={reloadList}
@@ -106,23 +104,13 @@
       {...props}
       channels={ls__channels}
       error={ls__status.error}
+      forceUpdate={forceUpdate}
       hasNextPage={ls__hasNextPage}
       loadingChannels={ls__status.loadingChannels}
+      loadingNextPage={ls__status.loadingNextPage}
       loadNextPage={ls__loadNextPage}
-      loadingNextPage={ls__status.loadingNextPage}
       refreshing={ls__status.refreshing}
       reloadList={ls__reloadList}
-      forceUpdate={forceUpdate}
-<<<<<<< HEAD
-=======
-      hasNextPage={hasNextPage}
-      loadingChannels={status.loadingChannels}
-      loadingNextPage={status.loadingNextPage}
-      loadNextPage={loadNextPage}
-      refreshing={status.refreshing}
-      refreshList={refreshList}
-      reloadList={reloadList}
->>>>>>> c3b9f1a7
       setActiveChannel={onSelect}
       setFlatListRef={(ref) => {
         listRef.current = ref;
