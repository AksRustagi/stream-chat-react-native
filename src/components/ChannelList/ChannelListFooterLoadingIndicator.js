--- conflicted
+++ resolved
@@ -1,13 +1,7 @@
 import React from 'react';
-<<<<<<< HEAD
-
 import styled from 'styled-components';
-import { Spinner } from '../Spinner';
-=======
-import styled from '@stream-io/styled-components';
 
 import Spinner from '../Spinner/Spinner';
->>>>>>> 5488d002
 
 const Container = styled.View`
   align-items: center;
