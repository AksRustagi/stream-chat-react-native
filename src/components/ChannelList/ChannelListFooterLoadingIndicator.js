import React from 'react';
import styled from '@stream-io/styled-components';

<<<<<<< HEAD
import Spinner from '../Spinner/Spinner';
=======
import { Spinner } from '../Spinner';
>>>>>>> 043138fa

const Container = styled.View`
  align-items: center;
  justify-content: center;
  width: 100%;
  ${({ theme }) => theme.channelListFooterLoadingIndicator.container.css}
`;

const ChannelListFooterLoadingIndicator = () => (
  <Container>
    <Spinner />
  </Container>
);

export default ChannelListFooterLoadingIndicator;<|MERGE_RESOLUTION|>--- conflicted
+++ resolved
@@ -1,11 +1,7 @@
 import React from 'react';
 import styled from '@stream-io/styled-components';
 
-<<<<<<< HEAD
 import Spinner from '../Spinner/Spinner';
-=======
-import { Spinner } from '../Spinner';
->>>>>>> 043138fa
 
 const Container = styled.View`
   align-items: center;
