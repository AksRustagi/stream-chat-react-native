<<<<<<< HEAD
import React from 'react';
import styled from 'styled-components';
import { withTranslationContext } from '../../context';
=======
import React, { useContext } from 'react';
import styled from '@stream-io/styled-components';

import { TranslationContext } from '../../context';
>>>>>>> 5488d002

const Container = styled.View`
  align-items: center;
  background-color: #fae6e8;
  justify-content: center;
  padding: 3px;
  width: 100%;
  ${({ theme }) => theme.channelListHeaderErrorIndicator.container.css}
`;

const ErrorText = styled.Text`
  color: red;
<<<<<<< HEAD
  font-size: 12px;
  font-weight: bold;
=======
>>>>>>> 5488d002
  padding: 3px;
  font-size: 12px;
  font-weight: bold;
  ${({ theme }) => theme.channelListHeaderErrorIndicator.errorText.css}
`;

const ChannelListHeaderNetworkDownIndicator = () => {
  const { t } = useContext(TranslationContext);
  return (
    <Container>
      <ErrorText>{t('Connection failure, reconnecting now ...')}</ErrorText>
    </Container>
  );
};

export default ChannelListHeaderNetworkDownIndicator;<|MERGE_RESOLUTION|>--- conflicted
+++ resolved
@@ -1,13 +1,7 @@
-<<<<<<< HEAD
-import React from 'react';
+import React, { useContext } from 'react';
 import styled from 'styled-components';
-import { withTranslationContext } from '../../context';
-=======
-import React, { useContext } from 'react';
-import styled from '@stream-io/styled-components';
 
 import { TranslationContext } from '../../context';
->>>>>>> 5488d002
 
 const Container = styled.View`
   align-items: center;
@@ -20,14 +14,9 @@
 
 const ErrorText = styled.Text`
   color: red;
-<<<<<<< HEAD
   font-size: 12px;
   font-weight: bold;
-=======
->>>>>>> 5488d002
   padding: 3px;
-  font-size: 12px;
-  font-weight: bold;
   ${({ theme }) => theme.channelListHeaderErrorIndicator.errorText.css}
 `;
 
