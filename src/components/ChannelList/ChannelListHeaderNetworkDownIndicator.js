--- conflicted
+++ resolved
@@ -1,11 +1,7 @@
 import React, { useContext } from 'react';
 import styled from '@stream-io/styled-components';
 
-<<<<<<< HEAD
-import { withTranslationContext } from '../../context';
-=======
 import { TranslationContext } from '../../context';
->>>>>>> 043138fa
 
 const Container = styled.View`
   align-items: center;
