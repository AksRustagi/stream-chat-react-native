--- conflicted
+++ resolved
@@ -61,17 +61,11 @@
     return <EmptyStateIndicator listType='channel' />;
   };
 
-<<<<<<< HEAD
-  renderHeaderIndicator = () => {
-    const { error, isOnline, refreshList } = this.props;
-
-=======
   const renderHeaderIndicator = () => {
     const {
       HeaderErrorIndicator = ChannelListHeaderErrorIndicator,
       HeaderNetworkDownIndicator = ChannelListHeaderNetworkDownIndicator,
     } = props;
->>>>>>> c3b9f1a7
     if (!isOnline) {
       return <HeaderNetworkDownIndicator />;
     } else if (error) {
