import React from 'react';
import styled from '@stream-io/styled-components';
import { themed } from '../../styles/theme';

import { MessageStatus } from './MessageStatus';
import { MessageContent } from './MessageContent';
import { MessageAvatar } from './MessageAvatar';
import { MessageSystem } from '../MessageSystem';

import PropTypes from 'prop-types';

const Container = styled.View`
  display: flex;
  flex-direction: row;
  align-items: flex-end;
  justify-content: ${({ alignment }) =>
    alignment === 'left' ? 'flex-start' : 'flex-end'};
  margin-bottom: ${({ hasMarginBottom, isVeryLastMessage }) =>
    hasMarginBottom ? (isVeryLastMessage ? 30 : 20) : 0};
  ${({ theme }) => theme.message.container.css}
`;

/**
 *
 * Message UI component
 *
 * @example ../docs/MessageSimple.md
 * @extends Component
 */

export const MessageSimple = themed(
  class MessageSimple extends React.PureComponent {
    static propTypes = {
      /** Custom UI component for message text */
      MessageText: PropTypes.oneOfType([PropTypes.node, PropTypes.func]),
      /** enabled reactions, this is usually set by the parent component based on channel configs */
      reactionsEnabled: PropTypes.bool.isRequired,
      /** enabled replies, this is usually set by the parent component based on channel configs */
      repliesEnabled: PropTypes.bool.isRequired,
<<<<<<< HEAD
      handleReaction: PropTypes.func,
      handleFlag: PropTypes.func,
      handleMute: PropTypes.func,
      handleAction: PropTypes.func,
      handleRetry: PropTypes.func,
      isMyMessage: PropTypes.func,
=======
      /**
       * Handler to open the thread on message. This is callback for touch event for replies button.
       *
       * @param message A message object to open the thread upon.
       * */
      onThreadSelect: PropTypes.func,
      /**
       * Callback for onPress event on Message component
       *
       * @param e       Event object for onPress event
       * @param message Message object which was pressed
       *
       * */
      onMessageTouch: PropTypes.func,
      /**
       * Handler to delete a current message.
       */
      handleDelete: PropTypes.func,
      /**
       * Handler to edit a current message. This message simply sets current message as value of `editing` property of channel context.
       * `editing` prop is then used by MessageInput component to switch to edit mode.
       */
      handleEdit: PropTypes.func,
      /** @see See [keyboard context](https://getstream.io/chat/docs/#keyboardcontext) */
      dismissKeyboard: PropTypes.func,
      /** Handler for actions. Actions in combination with attachments can be used to build [commands](https://getstream.io/chat/docs/#channel_commands). */
      handleAction: PropTypes.func,
      /** Current [message object](https://getstream.io/chat/docs/#message_format) */
      message: PropTypes.object,
      /**
       * Returns true if message (param) belongs to current user, else false
       *
       * @param message
       * */
      isMyMessage: PropTypes.func,
      /**
       * Position of message in group - top, bottom, middle, single.
       *
       * Message group is a group of consecutive messages from same user. groupStyles can be used to style message as per their position in message group
       * e.g., user avatar (to which message belongs to) is only showed for last (bottom) message in group.
       */
      groupStyles: PropTypes.array,
      /** Boolean if current message is part of thread */
      isThreadList: PropTypes.bool,
      /** @see See [Channel Context](https://getstream.github.io/stream-chat-react-native/#channelcontext) */
      openThread: PropTypes.func,
      /** @see See [Channel Context](https://getstream.github.io/stream-chat-react-native/#channelcontext) */
      client: PropTypes.object,
      /** A list of users who have read the message */
      readBy: PropTypes.array,
      /**
       * Force alignment of message to left or right - 'left' | 'right'
       * By default, current user's messages will be aligned to right and other user's messages will be aligned to left.
       * */
      forceAlign: PropTypes.oneOfType([PropTypes.string, PropTypes.bool]),
      showMessageStatus: PropTypes.bool,
      /** Latest message id on current channel */
      lastReceivedId: PropTypes.string,
>>>>>>> c99b94c2
    };

    static defaultProps = {
      reactionsEnabled: true,
      repliesEnabled: true,
      forceAlign: false,
      showMessageStatus: true,
    };

    static themePath = 'message';

    render() {
      const {
        message,
        isMyMessage,
        groupStyles,
        forceAlign,
        showMessageStatus,
      } = this.props;

      let pos;
      if ((forceAlign && forceAlign === 'left') || forceAlign === 'right')
        pos = forceAlign;
      else pos = isMyMessage(message) ? 'right' : 'left';

      const lastMessage = this.props.channel.state.messages[
        this.props.channel.state.messages.length - 1
      ];
      const isVeryLastMessage = lastMessage
        ? lastMessage.id === message.id
        : false;
      const hasMarginBottom =
        groupStyles[0] === 'single' || groupStyles[0] === 'bottom'
          ? true
          : false;

      if (message.type === 'system') {
        return <MessageSystem message={message} />;
      }

      return (
        <Container
          alignment={pos}
          hasMarginBottom={hasMarginBottom}
          isVeryLastMessage={isVeryLastMessage}
        >
          {pos === 'right' ? (
            <React.Fragment>
              <MessageContent {...this.props} alignment={pos} />
              <MessageAvatar {...this.props} />
              {showMessageStatus && <MessageStatus {...this.props} />}
            </React.Fragment>
          ) : (
            <React.Fragment>
              <MessageAvatar {...this.props} />
              <MessageContent {...this.props} alignment={pos} />
            </React.Fragment>
          )}
        </Container>
      );
    }
  },
);

export { MessageStatus } from './MessageStatus';
export { MessageContent } from './MessageContent';
export { MessageAvatar } from './MessageAvatar';
export { MessageTextContainer } from './MessageTextContainer';<|MERGE_RESOLUTION|>--- conflicted
+++ resolved
@@ -37,14 +37,6 @@
       reactionsEnabled: PropTypes.bool.isRequired,
       /** enabled replies, this is usually set by the parent component based on channel configs */
       repliesEnabled: PropTypes.bool.isRequired,
-<<<<<<< HEAD
-      handleReaction: PropTypes.func,
-      handleFlag: PropTypes.func,
-      handleMute: PropTypes.func,
-      handleAction: PropTypes.func,
-      handleRetry: PropTypes.func,
-      isMyMessage: PropTypes.func,
-=======
       /**
        * Handler to open the thread on message. This is callback for touch event for replies button.
        *
@@ -103,7 +95,6 @@
       showMessageStatus: PropTypes.bool,
       /** Latest message id on current channel */
       lastReceivedId: PropTypes.string,
->>>>>>> c99b94c2
     };
 
     static defaultProps = {
