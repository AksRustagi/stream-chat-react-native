--- conflicted
+++ resolved
@@ -20,12 +20,7 @@
 
 export class MessageSimple extends React.PureComponent {
   render() {
-<<<<<<< HEAD
-    const { message, isMyMessage, editing } = this.props;
-=======
-    const { message, isMyMessage, style } = this.props;
-    const styles = buildStylesheet('MessageSimple', style);
->>>>>>> e3ae7645
+    const { message, isMyMessage } = this.props;
     const pos = isMyMessage(message) ? 'right' : 'left';
     const bottomMargin =
       message.groupPosition[0] === 'single' ||
@@ -33,19 +28,7 @@
         ? true
         : false;
     return (
-      <Container
-        position={pos}
-        bottom={bottomMargin}
-        style={{
-<<<<<<< HEAD
-          backgroundColor: editing.id === message.id ? 'pink' : 'white',
-=======
-          ...styles.container,
-          ...styles[pos],
-          ...styles[bottomMargin],
->>>>>>> e3ae7645
-        }}
-      >
+      <Container position={pos} bottom={bottomMargin}>
         {isMyMessage(message) ? (
           <React.Fragment>
             <MessageContent {...this.props} position={pos} />
