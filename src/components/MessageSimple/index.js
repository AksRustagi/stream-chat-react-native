--- conflicted
+++ resolved
@@ -223,7 +223,6 @@
       ]),
       formatDate: PropTypes.func,
       /**
-<<<<<<< HEAD
        * e.g.,
        * [
        *  {
@@ -245,7 +244,7 @@
        * ]
        */
       supportedReactions: PropTypes.array,
-=======
+      /*
        * @deprecated Please use `disabled` instead.
        *
        * Disables the message UI. Which means, message actions, reactions won't work.
@@ -253,7 +252,6 @@
       readOnly: PropTypes.bool,
       /** Disables the message UI. Which means, message actions, reactions won't work. */
       disabled: PropTypes.bool,
->>>>>>> 9eff397a
     };
 
     static defaultProps = {
@@ -281,8 +279,8 @@
     }
 
     openReactionPicker = async () => {
-      const { readOnly } = this.props;
-      if (readOnly) return;
+      const { disabled, readOnly } = this.props;
+      if (disabled || readOnly) return;
       // Keyboard closes automatically whenever modal is opened (currently there is no way of avoiding this afaik)
       // So we need to postpone the calculation for reaction picker position
       // until after keyboard is closed completely. To achieve this, we close
