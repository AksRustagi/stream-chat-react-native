import React from 'react';
<<<<<<< HEAD
import moment from 'moment';
import { MessageContentContext } from '../../context';
=======
import { Dimensions } from 'react-native';
import { MessageContentContext, withTranslationContext } from '../../context';
>>>>>>> d1ab5ca1
import styled from '@stream-io/styled-components';
import { themed } from '../../styles/theme';
import { Attachment } from '../Attachment';
import { ReactionList } from '../ReactionList';
import { ActionSheetCustom as ActionSheet } from 'react-native-actionsheet';
import { MessageTextContainer } from './MessageTextContainer';
import { MessageReplies } from './MessageReplies';
import { Gallery } from '../Gallery';
import { MESSAGE_ACTIONS } from '../../utils';
import Immutable from 'seamless-immutable';
import PropTypes from 'prop-types';
import { FileAttachmentGroup } from '../FileAttachmentGroup';
import { emojiData } from '../../utils';
import { ReactionPickerWrapper } from '../ReactionPickerWrapper';

// Border radii are useful for the case of error message types only.
// Otherwise background is transperant, so border radius is not really visible.
const Container = styled.TouchableOpacity`
  display: flex;
  flex-direction: column;
  max-width: 250;
  padding: ${({ error }) => (error ? 5 : 0)}px;
  align-items: ${({ alignment }) =>
    alignment === 'left' ? 'flex-start' : 'flex-end'};
  justify-content: ${({ alignment }) =>
    alignment === 'left' ? 'flex-start' : 'flex-end'};
  background-color: ${({ error, theme }) =>
    error
      ? theme.message.content.errorContainer.backgroundColor
      : theme.colors.transparent};
  border-bottom-left-radius: ${({ alignment, theme }) =>
    alignment === 'left'
      ? theme.message.content.container.borderRadiusS
      : theme.message.content.container.borderRadiusL};
  border-bottom-right-radius: ${({ alignment, theme }) =>
    alignment === 'left'
      ? theme.message.content.container.borderRadiusL
      : theme.message.content.container.borderRadiusS};
  border-top-left-radius: ${({ theme }) =>
    theme.message.content.container.borderRadiusL};
  border-top-right-radius: ${({ theme }) =>
    theme.message.content.container.borderRadiusL};
  ${({ theme }) => theme.message.content.container.css};
`;

const ContainerInner = styled.View`
  align-items: ${({ alignment }) =>
    alignment === 'left' ? 'flex-start' : 'flex-end'};
  ${({ theme }) => theme.message.content.containerInner.css}
`;

const MetaContainer = styled.View`
  margin-top: 2;
  ${({ theme }) => theme.message.content.metaContainer.css};
`;

const MetaText = styled.Text`
  font-size: 11;
  color: ${({ theme }) => theme.colors.textGrey};
  text-align: ${({ alignment }) => (alignment === 'left' ? 'left' : 'right')};
  ${({ theme }) => theme.message.content.metaText.css};
`;

const DeletedContainer = styled.View`
  display: flex;
  flex-direction: column;
  max-width: 250;
  padding: 5px;
  align-items: ${({ alignment }) =>
    alignment === 'left' ? 'flex-start' : 'flex-end'};
  justify-content: ${({ alignment }) =>
    alignment === 'left' ? 'flex-start' : 'flex-end'};
  ${({ theme }) => theme.message.content.deletedContainer.css};
`;

const DeletedText = styled.Text`
  font-size: 15;
  line-height: 20;
  color: #a4a4a4;
  ${({ theme }) => theme.message.content.deletedText.css};
`;

const FailedText = styled.Text`
  color: #a4a4a4;
  margin-right: 5px;
`;

const ActionSheetTitleContainer = styled.View`
  width: 100%;
  height: 100%;
  align-items: center;
  justify-content: center;
  ${({ theme }) => theme.message.actionSheet.titleContainer.css};
`;

const ActionSheetTitleText = styled.Text`
  color: #757575;
  font-size: 14;
  ${({ theme }) => theme.message.actionSheet.titleText.css};
`;

const ActionSheetButtonContainer = styled.View`
  height: 50;
  width: 100%;
  align-items: center;
  background-color: #fff;
  justify-content: center;
  ${({ theme }) => theme.message.actionSheet.buttonContainer.css};
`;

const ActionSheetButtonText = styled.Text`
  font-size: 18;
  color: #388cea;
  ${({ theme }) => theme.message.actionSheet.buttonText.css};
`;

const ActionSheetCancelButtonContainer = styled.View`
  height: 50;
  width: 100%;
  align-items: center;
  justify-content: center;
  ${({ theme }) => theme.message.actionSheet.cancelButtonContainer.css};
`;
const ActionSheetCancelButtonText = styled.Text`
  font-size: 18;
  color: red;
  ${({ theme }) => theme.message.actionSheet.cancelButtonText.css};
`;

<<<<<<< HEAD
export const MessageContent = themed(
  class MessageContent extends React.PureComponent {
    static themePath = 'message.content';

    static propTypes = {
      /** @see See [channel context](#channelcontext) */
      Attachment: PropTypes.oneOfType([PropTypes.node, PropTypes.elementType]),
      /** enabled reactions, this is usually set by the parent component based on channel configs */
      reactionsEnabled: PropTypes.bool.isRequired,
      /** enabled replies, this is usually set by the parent component based on channel configs */
      repliesEnabled: PropTypes.bool.isRequired,
      /**
       * Handler to open the thread on message. This is callback for touch event for replies button.
       *
       * @param message A message object to open the thread upon.
       * */
      onThreadSelect: PropTypes.func,
      /**
       * Callback for onPress event on Message component
       *
       * @param e       Event object for onPress event
       * @param message Message object which was pressed
       *
       * @deprecated Use onPress instead
       * */
      onMessageTouch: PropTypes.func,
      /**
       * Function that overrides default behaviour when message is pressed/touched
       * e.g. if you would like to open reaction picker on message press:
       *
       * ```
       * import { MessageSimple } from 'stream-chat-react-native' // or 'stream-chat-expo'
       * ...
       * const MessageUIComponent = (props) => {
       *  return (
       *    <MessageSimple
       *      {...props}
       *      onPress={(thisArg, message, e) => {
       *        thisArg.openReactionSelector();
       *      }}
       *  )
       * }
       * ```
       *
       * Similarly, you can also call other methods available on MessageContent
       * component such as handleEdit, handleDelete, showActionSheet etc.
       *
       * Source - [MessageContent](https://github.com/GetStream/stream-chat-react-native/blob/master/src/components/MessageSimple/MessageContent.js)
       *
       * @param {Component} thisArg Reference to MessageContent component
       * @param message Message object which was pressed
       * @param e       Event object for onPress event
       * */
      onPress: PropTypes.func,
      /**
       * Function that overrides default behaviour when message is long pressed
       * e.g. if you would like to open reaction picker on message long press:
       *
       * ```
       * import { MessageSimple } from 'stream-chat-react-native' // or 'stream-chat-expo'
       * ...
       * const MessageUIComponent = (props) => {
       *  return (
       *    <MessageSimple
       *      {...props}
       *      onLongPress={(thisArg, message, e) => {
       *        thisArg.openReactionSelector();
       *      }}
       *  )
       * }
       *
       * Similarly, you can also call other methods available on MessageContent
       * component such as handleEdit, handleDelete, showActionSheet etc.
       *
       * Source - [MessageContent](https://github.com/GetStream/stream-chat-react-native/blob/master/src/components/MessageSimple/MessageContent.js)
       *
       * By default we show action sheet with all the message actions on long press.
       * ```
       *
       * @param {Component} thisArg Reference to MessageContent component
       * @param message Message object which was long pressed
       * @param e       Event object for onLongPress event
       * */
      onLongPress: PropTypes.func,
      /**
       * Handler to delete a current message.
       */
      handleDelete: PropTypes.func,
      /**
       * Handler to edit a current message. This message simply sets current message as value of `editing` property of channel context.
       * `editing` prop is then used by MessageInput component to switch to edit mode.
       */
      handleEdit: PropTypes.func,
      /** @see See [keyboard context](https://getstream.io/chat/docs/#keyboardcontext) */
      dismissKeyboard: PropTypes.func,
      /** Handler for actions. Actions in combination with attachments can be used to build [commands](https://getstream.io/chat/docs/#channel_commands). */
      handleAction: PropTypes.func,
      /** Position of message. 'right' | 'left' */
      alignment: PropTypes.string,
      /**
       * Position of message in group - top, bottom, middle, single.
       *
       * Message group is a group of consecutive messages from same user. groupStyles can be used to style message as per their position in message group
       * e.g., user avatar (to which message belongs to) is only showed for last (bottom) message in group.
       */
      groupStyles: PropTypes.array,
      /**
       * Style object for actionsheet (used to message actions).
       * Supported styles: https://github.com/beefe/react-native-actionsheet/blob/master/lib/styles.js
       */
      actionSheetStyles: PropTypes.object,
      /**
       * Custom UI component for attachment icon for type 'file' attachment.
       * Defaults to: https://github.com/GetStream/stream-chat-react-native/blob/master/src/components/FileIcon.js
       */
      AttachmentFileIcon: PropTypes.oneOfType([
        PropTypes.node,
        PropTypes.elementType,
      ]),
      ReactionList: PropTypes.oneOfType([
        PropTypes.node,
        PropTypes.elementType,
      ]),
      formatDate: PropTypes.func,
    };

    static defaultProps = {
      Attachment,
      reactionsEnabled: true,
      repliesEnabled: true,
      MessageText: false,
      supportedReactions: emojiData,
      ReactionList,
    };

    constructor(props) {
      super(props);

      this.ActionSheet = false;
      this.state = {};
=======
class MessageContent extends React.PureComponent {
  static themePath = 'message.content';

  static propTypes = {
    /** @see See [channel context](#channelcontext) */
    Attachment: PropTypes.oneOfType([PropTypes.node, PropTypes.elementType]),
    /** enabled reactions, this is usually set by the parent component based on channel configs */
    reactionsEnabled: PropTypes.bool.isRequired,
    /** enabled replies, this is usually set by the parent component based on channel configs */
    repliesEnabled: PropTypes.bool.isRequired,
    /**
     * Handler to open the thread on message. This is callback for touch event for replies button.
     *
     * @param message A message object to open the thread upon.
     * */
    onThreadSelect: PropTypes.func,
    /**
     * Callback for onPress event on Message component
     *
     * @param e       Event object for onPress event
     * @param message Message object which was pressed
     *
     * @deprecated Use onPress instead
     * */
    onMessageTouch: PropTypes.func,
    /**
     * Function that overrides default behaviour when message is pressed/touched
     * e.g. if you would like to open reaction picker on message press:
     *
     * ```
     * import { MessageSimple } from 'stream-chat-react-native' // or 'stream-chat-expo'
     * ...
     * const MessageUIComponent = (props) => {
     *  return (
     *    <MessageSimple
     *      {...props}
     *      onPress={(thisArg, message, e) => {
     *        thisArg.openReactionSelector();
     *      }}
     *  )
     * }
     * ```
     *
     * Similarly, you can also call other methods available on MessageContent
     * component such as handleEdit, handleDelete, showActionSheet etc.
     *
     * Source - [MessageContent](https://github.com/GetStream/stream-chat-react-native/blob/master/src/components/MessageSimple/MessageContent.js)
     *
     * @param {Component} thisArg Reference to MessageContent component
     * @param message Message object which was pressed
     * @param e       Event object for onPress event
     * */
    onPress: PropTypes.func,
    /**
     * Function that overrides default behaviour when message is long pressed
     * e.g. if you would like to open reaction picker on message long press:
     *
     * ```
     * import { MessageSimple } from 'stream-chat-react-native' // or 'stream-chat-expo'
     * ...
     * const MessageUIComponent = (props) => {
     *  return (
     *    <MessageSimple
     *      {...props}
     *      onLongPress={(thisArg, message, e) => {
     *        thisArg.openReactionSelector();
     *      }}
     *  )
     * }
     *
     * Similarly, you can also call other methods available on MessageContent
     * component such as handleEdit, handleDelete, showActionSheet etc.
     *
     * Source - [MessageContent](https://github.com/GetStream/stream-chat-react-native/blob/master/src/components/MessageSimple/MessageContent.js)
     *
     * By default we show action sheet with all the message actions on long press.
     * ```
     *
     * @param {Component} thisArg Reference to MessageContent component
     * @param message Message object which was long pressed
     * @param e       Event object for onLongPress event
     * */
    onLongPress: PropTypes.func,
    /**
     * Handler to delete a current message.
     */
    handleDelete: PropTypes.func,
    /**
     * Handler to edit a current message. This message simply sets current message as value of `editing` property of channel context.
     * `editing` prop is then used by MessageInput component to switch to edit mode.
     */
    handleEdit: PropTypes.func,
    /** @see See [keyboard context](https://getstream.io/chat/docs/#keyboardcontext) */
    dismissKeyboard: PropTypes.func,
    /** Handler for actions. Actions in combination with attachments can be used to build [commands](https://getstream.io/chat/docs/#channel_commands). */
    handleAction: PropTypes.func,
    /** Position of message. 'right' | 'left' */
    alignment: PropTypes.string,
    /**
     * Position of message in group - top, bottom, middle, single.
     *
     * Message group is a group of consecutive messages from same user. groupStyles can be used to style message as per their position in message group
     * e.g., user avatar (to which message belongs to) is only showed for last (bottom) message in group.
     */
    groupStyles: PropTypes.array,
    /**
     * Style object for actionsheet (used to message actions).
     * Supported styles: https://github.com/beefe/react-native-actionsheet/blob/master/lib/styles.js
     */
    actionSheetStyles: PropTypes.object,
    /**
     * Custom UI component for attachment icon for type 'file' attachment.
     * Defaults to: https://github.com/GetStream/stream-chat-react-native/blob/master/src/components/FileIcon.js
     */
    AttachmentFileIcon: PropTypes.oneOfType([
      PropTypes.node,
      PropTypes.elementType,
    ]),
    formatDate: PropTypes.func,
  };

  static defaultProps = {
    Attachment,
    reactionsEnabled: true,
    repliesEnabled: true,
    MessageText: false,
  };

  constructor(props) {
    super(props);

    this.ActionSheet = false;
    this.state = { reactionPickerVisible: false };
  }

  openThread = () => {
    if (this.props.onThreadSelect)
      this.props.onThreadSelect(this.props.message);
  };

  showActionSheet = () => {
    this.ActionSheet.show();
  };

  handleDelete = async () => {
    await this.props.handleDelete();
  };

  handleEdit = () => {
    this.props.handleEdit();
  };

  _setReactionPickerPosition = () => {
    const { isMyMessage, message } = this.props;
    const pos = isMyMessage(message) ? 'right' : 'left';
    this.messageContainer.measureInWindow((x, y, width) => {
      this.setState({
        reactionPickerVisible: true,
        rpTop: y - 60,
        rpLeft: pos === 'left' ? x - 10 : null,
        rpRight:
          pos === 'right'
            ? Math.round(Dimensions.get('window').width) - (x + width + 10)
            : null,
      });
    });
  };

  openReactionSelector = async () => {
    const { readOnly } = this.props;

    if (readOnly) return;

    // Keyboard closes automatically whenever modal is opened (currently there is no way of avoiding this afaik)
    // So we need to postpone the calculation for reaction picker position
    // until after keyboard is closed completely. To achieve this, we close
    // the keyboard forcefully and then calculate position of picker in callback.
    await this.props.dismissKeyboard();
    this._setReactionPickerPosition();
  };

  onActionPress = (action) => {
    switch (action) {
      case MESSAGE_ACTIONS.edit:
        this.handleEdit();
        break;
      case MESSAGE_ACTIONS.delete:
        this.handleDelete();
        break;
      case MESSAGE_ACTIONS.reply:
        this.openThread();
        break;
      case MESSAGE_ACTIONS.reactions:
        this.openReactionSelector();
        break;
      default:
        break;
>>>>>>> d1ab5ca1
    }
  };

  render() {
    const {
      message,
      isMyMessage,
      readOnly,
      Message,
      handleReaction,
      threadList,
      retrySendMessage,
      messageActions,
      groupStyles,
      reactionsEnabled,
      getTotalReactionCount,
      repliesEnabled,
      canEditMessage,
      canDeleteMessage,
      MessageFooter,
      t,
      moment,
    } = this.props;

    const Attachment = this.props.Attachment;
    const hasAttachment = Boolean(
      message && message.attachments && message.attachments.length,
    );

    const pos = isMyMessage(message) ? 'right' : 'left';

    const showTime =
      groupStyles[0] === 'single' || groupStyles[0] === 'bottom' ? true : false;

    const hasReactions =
      reactionsEnabled &&
      message.latest_reactions &&
      message.latest_reactions.length > 0;

    const options = [{ id: 'cancel', title: 'Cancel' }];
    const images =
      hasAttachment &&
      message.attachments.filter(
        (item) =>
          item.type === 'image' && !item.title_link && !item.og_scrape_url,
      );

<<<<<<< HEAD
    openThread = () => {
      if (this.props.onThreadSelect)
        this.props.onThreadSelect(this.props.message);
    };

    showActionSheet = () => {
      this.ActionSheet.show();
    };

    handleDelete = async () => {
      await this.props.handleDelete();
    };

    handleEdit = () => {
      this.props.handleEdit();
    };

    /**
     * @todo: Remove the method in future 1.0.0.
     * This method has been moved to `ReactionPickerWrapper`.
     *
     * @deprecated
     */
    _setReactionPickerPosition = async () => {
      console.warn(
        'openReactionSelector has been deprecared and will be removed in next major release.' +
          'Please use this.props.openReactionPicker instead.',
      );

      await this.props.openReactionPicker();
    };

    /**
     * @todo: Remove the method in future 1.0.0.
     * This method has been moved to parent `MessageSimple` component.
     *
     * @deprecated
     */
    openReactionSelector = async () => {
      console.warn(
        'openReactionSelector has been deprecared and will be removed in next major release.' +
          'Please use this.props.openReactionPicker instead.',
      );

      await this.props.openReactionPicker();
    };

    onActionPress = (action) => {
      switch (action) {
        case MESSAGE_ACTIONS.edit:
          this.handleEdit();
          break;
        case MESSAGE_ACTIONS.delete:
          this.handleDelete();
          break;
        case MESSAGE_ACTIONS.reply:
          this.openThread();
          break;
        case MESSAGE_ACTIONS.reactions:
          this.props.openReactionPicker();
          break;
        default:
          break;
      }
    };

    render() {
      const {
        alignment,
        message,
        isMyMessage,
        readOnly,
        Message,
        ReactionList,
        handleReaction,
        threadList,
        retrySendMessage,
        messageActions,
        groupStyles,
        reactionsEnabled,
        getTotalReactionCount,
        repliesEnabled,
        canEditMessage,
        canDeleteMessage,
        MessageFooter,
        supportedReactions,
        openReactionPicker,
        dismissReactionPicker,
        reactionPickerVisible,
      } = this.props;

      const Attachment = this.props.Attachment;
      const hasAttachment = Boolean(
        message && message.attachments && message.attachments.length,
      );

      const showTime =
        groupStyles[0] === 'single' || groupStyles[0] === 'bottom'
          ? true
          : false;

      const hasReactions =
        reactionsEnabled &&
        message.latest_reactions &&
        message.latest_reactions.length > 0;

      const options = [{ id: 'cancel', title: 'Cancel' }];
      const images =
        hasAttachment &&
        message.attachments.filter(
          (item) =>
            item.type === 'image' && !item.title_link && !item.og_scrape_url,
        );

      const files =
        hasAttachment &&
        message.attachments.filter((item) => item.type === 'file');

      if (
        messageActions &&
        reactionsEnabled &&
        messageActions.indexOf(MESSAGE_ACTIONS.reactions) > -1
      ) {
        options.splice(1, 0, {
          id: MESSAGE_ACTIONS.reactions,
          title: 'Add Reaction',
        });
      }

      if (
        messageActions &&
        repliesEnabled &&
        messageActions.indexOf(MESSAGE_ACTIONS.reply) > -1 &&
        !threadList
      ) {
        options.splice(1, 0, { id: MESSAGE_ACTIONS.reply, title: 'Reply' });
      }
      if (
        messageActions &&
        messageActions.indexOf(MESSAGE_ACTIONS.edit) > -1 &&
        canEditMessage()
      )
        options.splice(1, 0, {
          id: MESSAGE_ACTIONS.edit,
          title: 'Edit Message',
        });

      if (
        messageActions &&
        messageActions.indexOf(MESSAGE_ACTIONS.delete) > -1 &&
        canDeleteMessage()
      )
        options.splice(1, 0, {
          id: MESSAGE_ACTIONS.delete,
          title: 'Delete Message',
        });

      if (message.deleted_at)
        return (
          <DeletedContainer alignment={alignment}>
            <DeletedText>This message was deleted ...</DeletedText>
          </DeletedContainer>
        );

      const onLongPress = this.props.onLongPress;
      const contentProps = {
        alignment,
        status: message.status,
        onPress: this.props.onPress
          ? this.props.onPress.bind(this, this, message)
          : this.props.onMessageTouch,
        onLongPress: onLongPress
          ? onLongPress.bind(this, this, message)
          : options.length > 1
          ? this.showActionSheet
          : null,
        activeOpacity: 0.7,
        disabled: readOnly,
        hasReactions,
      };

      if (message.status === 'failed')
        contentProps.onPress = retrySendMessage.bind(this, Immutable(message));

      const context = {
        onLongPress: contentProps.onLongPress,
      };

      return (
        <MessageContentContext.Provider value={context}>
          <Container
            {...contentProps}
            error={message.type === 'error' || message.status === 'failed'}
          >
            {message.type === 'error' ? (
              <FailedText>ERROR · UNSENT</FailedText>
            ) : null}
            {message.status === 'failed' ? (
              <FailedText>Message failed - try again</FailedText>
            ) : null}
            {reactionsEnabled &&
              message.latest_reactions &&
              message.latest_reactions.length > 0 &&
              ReactionList && (
                <ReactionPickerWrapper
                  reactionPickerVisible={reactionPickerVisible}
                  handleReaction={handleReaction}
                  openReactionPicker={openReactionPicker}
                  message={message}
                  dismissReactionPicker={dismissReactionPicker}
                  emojiData={supportedReactions}
                  alignment={alignment}
                  offset={{
                    top: 40,
                    left: 30,
                  }}
                  supportedReactions={supportedReactions}
                >
                  <ReactionList
                    position={alignment}
                    visible={!reactionPickerVisible}
                    latestReactions={message.latest_reactions}
                    getTotalReactionCount={getTotalReactionCount}
                    reactionCounts={message.reaction_counts}
                    supportedReactions={supportedReactions}
                  />
                </ReactionPickerWrapper>
              )}
            {/* Reason for collapsible: https://github.com/facebook/react-native/issues/12966 */}
            <ContainerInner
              alignment={alignment}
              ref={(o) => (this.messageContainer = o)}
              collapsable={false}
            >
              {hasAttachment &&
                message.attachments.map((attachment, index) => {
                  // We handle files separately
                  if (attachment.type === 'file') return null;
                  if (
                    attachment.type === 'image' &&
                    !attachment.title_link &&
                    !attachment.og_scrape_url
                  )
                    return null;
                  return (
                    <Attachment
                      key={`${message.id}-${index}`}
                      attachment={attachment}
                      actionHandler={this.props.handleAction}
                      alignment={this.props.alignment}
                    />
                  );
                })}
              {files && files.length > 0 && (
                <FileAttachmentGroup
                  messageId={message.id}
                  files={files}
                  handleAction={this.props.handleAction}
                  alignment={this.props.alignment}
                  AttachmentFileIcon={this.props.AttachmentFileIcon}
                />
              )}
              {images && images.length > 0 && (
                <Gallery alignment={this.props.alignment} images={images} />
              )}
              <MessageTextContainer
                message={message}
                groupStyles={hasReactions ? ['top'] : groupStyles}
                isMyMessage={isMyMessage}
                alignment={alignment}
                MessageText={this.props.MessageText}
                disabled={
                  message.status === 'failed' || message.type === 'error'
                }
                Message={Message}
                openThread={this.openThread}
                handleReaction={handleReaction}
              />
            </ContainerInner>
            {repliesEnabled ? (
              <MessageReplies
                message={message}
                isThreadList={!!threadList}
                openThread={this.openThread}
                pos={alignment}
              />
            ) : null}
            {MessageFooter && (
              <MessageFooter
                {...this.props}
                {...this.state}
                openThread={this.openThread}
                showActionSheet={this.showActionSheet}
                handleDelete={this.handleDelete}
                handleEdit={this.handleEdit}
              />
            )}
            {!MessageFooter && showTime ? (
              <MetaContainer>
                <MetaText alignment={alignment}>
                  {this.props.formatDate
                    ? this.props.formatDate(message.created_at)
                    : moment(message.created_at).format('h:mmA')}
                </MetaText>
              </MetaContainer>
            ) : null}
            <ActionSheet
              ref={(o) => {
                this.ActionSheet = o;
=======
    const files =
      hasAttachment &&
      message.attachments.filter((item) => item.type === 'file');

    if (
      messageActions &&
      reactionsEnabled &&
      messageActions.indexOf(MESSAGE_ACTIONS.reactions) > -1
    ) {
      options.splice(1, 0, {
        id: MESSAGE_ACTIONS.reactions,
        title: t('Add Reaction'),
      });
    }

    if (
      messageActions &&
      repliesEnabled &&
      messageActions.indexOf(MESSAGE_ACTIONS.reply) > -1 &&
      !threadList
    ) {
      options.splice(1, 0, { id: MESSAGE_ACTIONS.reply, title: t('Reply') });
    }
    if (
      messageActions &&
      messageActions.indexOf(MESSAGE_ACTIONS.edit) > -1 &&
      canEditMessage()
    )
      options.splice(1, 0, {
        id: MESSAGE_ACTIONS.edit,
        title: t('Edit Message'),
      });

    if (
      messageActions &&
      messageActions.indexOf(MESSAGE_ACTIONS.delete) > -1 &&
      canDeleteMessage()
    )
      options.splice(1, 0, {
        id: MESSAGE_ACTIONS.delete,
        title: t('Delete Message'),
      });

    if (message.deleted_at)
      return (
        <DeletedContainer alignment={pos}>
          <DeletedText>{t('This message was deleted ...')}</DeletedText>
        </DeletedContainer>
      );

    const onLongPress = this.props.onLongPress;
    const contentProps = {
      alignment: pos,
      status: message.status,
      onPress: this.props.onPress
        ? this.props.onPress.bind(this, this, message)
        : this.props.onMessageTouch,
      onLongPress: onLongPress
        ? onLongPress.bind(this, this, message)
        : options.length > 1
        ? this.showActionSheet
        : null,
      activeOpacity: 0.7,
      disabled: readOnly,
      hasReactions,
    };

    if (message.status === 'failed')
      contentProps.onPress = retrySendMessage.bind(this, Immutable(message));

    const context = {
      onLongPress: contentProps.onLongPress,
    };

    return (
      <MessageContentContext.Provider value={context}>
        <Container
          {...contentProps}
          error={message.type === 'error' || message.status === 'failed'}
        >
          {message.type === 'error' ? (
            <FailedText>{t('ERROR · UNSENT')}</FailedText>
          ) : null}
          {message.status === 'failed' ? (
            <FailedText>{t('Message failed - try again')}</FailedText>
          ) : null}
          {reactionsEnabled &&
            message.latest_reactions &&
            message.latest_reactions.length > 0 && (
              <ReactionList
                position={pos}
                visible={!this.state.reactionPickerVisible}
                latestReactions={message.latest_reactions}
                getTotalReactionCount={getTotalReactionCount}
                openReactionSelector={this.openReactionSelector}
                reactionCounts={message.reaction_counts}
              />
            )}
          {/* Reason for collapsible: https://github.com/facebook/react-native/issues/12966 */}
          <ContainerInner
            alignment={pos}
            ref={(o) => (this.messageContainer = o)}
            collapsable={false}
          >
            {hasAttachment &&
              message.attachments.map((attachment, index) => {
                // We handle files separately
                if (attachment.type === 'file') return null;
                if (
                  attachment.type === 'image' &&
                  !attachment.title_link &&
                  !attachment.og_scrape_url
                )
                  return null;
                return (
                  <Attachment
                    key={`${message.id}-${index}`}
                    attachment={attachment}
                    actionHandler={this.props.handleAction}
                    alignment={this.props.alignment}
                  />
                );
              })}
            {files && files.length > 0 && (
              <FileAttachmentGroup
                messageId={message.id}
                files={files}
                handleAction={this.props.handleAction}
                alignment={this.props.alignment}
                AttachmentFileIcon={this.props.AttachmentFileIcon}
              />
            )}
            {images && images.length > 0 && (
              <Gallery alignment={this.props.alignment} images={images} />
            )}
            <MessageTextContainer
              message={message}
              groupStyles={hasReactions ? ['top'] : groupStyles}
              isMyMessage={isMyMessage}
              MessageText={this.props.MessageText}
              disabled={message.status === 'failed' || message.type === 'error'}
              Message={Message}
              openThread={this.openThread}
              handleReaction={handleReaction}
            />
          </ContainerInner>
          {repliesEnabled ? (
            <MessageReplies
              message={message}
              isThreadList={!!threadList}
              openThread={this.openThread}
              pos={pos}
            />
          ) : null}
          {MessageFooter && <MessageFooter {...this.props} />}
          {!MessageFooter && showTime ? (
            <MetaContainer>
              <MetaText alignment={pos}>
                {this.props.formatDate
                  ? this.props.formatDate(message.created_at)
                  : moment(message.created_at).format('hh:mmA')}
              </MetaText>
            </MetaContainer>
          ) : null}

          {reactionsEnabled ? (
            <ReactionPicker
              reactionPickerVisible={this.state.reactionPickerVisible}
              handleReaction={handleReaction}
              latestReactions={message.latest_reactions}
              reactionCounts={message.reaction_counts}
              handleDismiss={() => {
                this.setState({ reactionPickerVisible: false });
>>>>>>> d1ab5ca1
              }}
              rpLeft={this.state.rpLeft}
              rpRight={this.state.rpRight}
              rpTop={this.state.rpTop}
              emojiData={this.props.emojiData}
            />
          ) : null}
          <ActionSheet
            ref={(o) => {
              this.ActionSheet = o;
            }}
            title={
              <ActionSheetTitleContainer>
                <ActionSheetTitleText>
                  {t('Choose an action')}
                </ActionSheetTitleText>
              </ActionSheetTitleContainer>
            }
            options={[
              ...options.map((o, i) => {
                if (i === 0) {
                  return (
                    <ActionSheetCancelButtonContainer>
                      <ActionSheetCancelButtonText>
                        {t('Cancel')}
                      </ActionSheetCancelButtonText>
                    </ActionSheetCancelButtonContainer>
                  );
                }
                return (
                  <ActionSheetButtonContainer key={o.title}>
                    <ActionSheetButtonText>{o.title}</ActionSheetButtonText>
                  </ActionSheetButtonContainer>
                );
              }),
            ]}
            cancelButtonIndex={0}
            destructiveButtonIndex={0}
            onPress={(index) => this.onActionPress(options[index].id)}
            styles={this.props.actionSheetStyles}
          />
        </Container>
      </MessageContentContext.Provider>
    );
  }
}

const MessageContentWithContext = withTranslationContext(
  themed(MessageContent),
);

export { MessageContentWithContext as MessageContent };<|MERGE_RESOLUTION|>--- conflicted
+++ resolved
@@ -1,16 +1,10 @@
 import React from 'react';
-<<<<<<< HEAD
-import moment from 'moment';
-import { MessageContentContext } from '../../context';
-=======
-import { Dimensions } from 'react-native';
 import { MessageContentContext, withTranslationContext } from '../../context';
->>>>>>> d1ab5ca1
 import styled from '@stream-io/styled-components';
 import { themed } from '../../styles/theme';
 import { Attachment } from '../Attachment';
+import { ActionSheetCustom as ActionSheet } from 'react-native-actionsheet';
 import { ReactionList } from '../ReactionList';
-import { ActionSheetCustom as ActionSheet } from 'react-native-actionsheet';
 import { MessageTextContainer } from './MessageTextContainer';
 import { MessageReplies } from './MessageReplies';
 import { Gallery } from '../Gallery';
@@ -18,8 +12,8 @@
 import Immutable from 'seamless-immutable';
 import PropTypes from 'prop-types';
 import { FileAttachmentGroup } from '../FileAttachmentGroup';
+import { ReactionPickerWrapper } from '../ReactionPickerWrapper';
 import { emojiData } from '../../utils';
-import { ReactionPickerWrapper } from '../ReactionPickerWrapper';
 
 // Border radii are useful for the case of error message types only.
 // Otherwise background is transperant, so border radius is not really visible.
@@ -135,148 +129,6 @@
   ${({ theme }) => theme.message.actionSheet.cancelButtonText.css};
 `;
 
-<<<<<<< HEAD
-export const MessageContent = themed(
-  class MessageContent extends React.PureComponent {
-    static themePath = 'message.content';
-
-    static propTypes = {
-      /** @see See [channel context](#channelcontext) */
-      Attachment: PropTypes.oneOfType([PropTypes.node, PropTypes.elementType]),
-      /** enabled reactions, this is usually set by the parent component based on channel configs */
-      reactionsEnabled: PropTypes.bool.isRequired,
-      /** enabled replies, this is usually set by the parent component based on channel configs */
-      repliesEnabled: PropTypes.bool.isRequired,
-      /**
-       * Handler to open the thread on message. This is callback for touch event for replies button.
-       *
-       * @param message A message object to open the thread upon.
-       * */
-      onThreadSelect: PropTypes.func,
-      /**
-       * Callback for onPress event on Message component
-       *
-       * @param e       Event object for onPress event
-       * @param message Message object which was pressed
-       *
-       * @deprecated Use onPress instead
-       * */
-      onMessageTouch: PropTypes.func,
-      /**
-       * Function that overrides default behaviour when message is pressed/touched
-       * e.g. if you would like to open reaction picker on message press:
-       *
-       * ```
-       * import { MessageSimple } from 'stream-chat-react-native' // or 'stream-chat-expo'
-       * ...
-       * const MessageUIComponent = (props) => {
-       *  return (
-       *    <MessageSimple
-       *      {...props}
-       *      onPress={(thisArg, message, e) => {
-       *        thisArg.openReactionSelector();
-       *      }}
-       *  )
-       * }
-       * ```
-       *
-       * Similarly, you can also call other methods available on MessageContent
-       * component such as handleEdit, handleDelete, showActionSheet etc.
-       *
-       * Source - [MessageContent](https://github.com/GetStream/stream-chat-react-native/blob/master/src/components/MessageSimple/MessageContent.js)
-       *
-       * @param {Component} thisArg Reference to MessageContent component
-       * @param message Message object which was pressed
-       * @param e       Event object for onPress event
-       * */
-      onPress: PropTypes.func,
-      /**
-       * Function that overrides default behaviour when message is long pressed
-       * e.g. if you would like to open reaction picker on message long press:
-       *
-       * ```
-       * import { MessageSimple } from 'stream-chat-react-native' // or 'stream-chat-expo'
-       * ...
-       * const MessageUIComponent = (props) => {
-       *  return (
-       *    <MessageSimple
-       *      {...props}
-       *      onLongPress={(thisArg, message, e) => {
-       *        thisArg.openReactionSelector();
-       *      }}
-       *  )
-       * }
-       *
-       * Similarly, you can also call other methods available on MessageContent
-       * component such as handleEdit, handleDelete, showActionSheet etc.
-       *
-       * Source - [MessageContent](https://github.com/GetStream/stream-chat-react-native/blob/master/src/components/MessageSimple/MessageContent.js)
-       *
-       * By default we show action sheet with all the message actions on long press.
-       * ```
-       *
-       * @param {Component} thisArg Reference to MessageContent component
-       * @param message Message object which was long pressed
-       * @param e       Event object for onLongPress event
-       * */
-      onLongPress: PropTypes.func,
-      /**
-       * Handler to delete a current message.
-       */
-      handleDelete: PropTypes.func,
-      /**
-       * Handler to edit a current message. This message simply sets current message as value of `editing` property of channel context.
-       * `editing` prop is then used by MessageInput component to switch to edit mode.
-       */
-      handleEdit: PropTypes.func,
-      /** @see See [keyboard context](https://getstream.io/chat/docs/#keyboardcontext) */
-      dismissKeyboard: PropTypes.func,
-      /** Handler for actions. Actions in combination with attachments can be used to build [commands](https://getstream.io/chat/docs/#channel_commands). */
-      handleAction: PropTypes.func,
-      /** Position of message. 'right' | 'left' */
-      alignment: PropTypes.string,
-      /**
-       * Position of message in group - top, bottom, middle, single.
-       *
-       * Message group is a group of consecutive messages from same user. groupStyles can be used to style message as per their position in message group
-       * e.g., user avatar (to which message belongs to) is only showed for last (bottom) message in group.
-       */
-      groupStyles: PropTypes.array,
-      /**
-       * Style object for actionsheet (used to message actions).
-       * Supported styles: https://github.com/beefe/react-native-actionsheet/blob/master/lib/styles.js
-       */
-      actionSheetStyles: PropTypes.object,
-      /**
-       * Custom UI component for attachment icon for type 'file' attachment.
-       * Defaults to: https://github.com/GetStream/stream-chat-react-native/blob/master/src/components/FileIcon.js
-       */
-      AttachmentFileIcon: PropTypes.oneOfType([
-        PropTypes.node,
-        PropTypes.elementType,
-      ]),
-      ReactionList: PropTypes.oneOfType([
-        PropTypes.node,
-        PropTypes.elementType,
-      ]),
-      formatDate: PropTypes.func,
-    };
-
-    static defaultProps = {
-      Attachment,
-      reactionsEnabled: true,
-      repliesEnabled: true,
-      MessageText: false,
-      supportedReactions: emojiData,
-      ReactionList,
-    };
-
-    constructor(props) {
-      super(props);
-
-      this.ActionSheet = false;
-      this.state = {};
-=======
 class MessageContent extends React.PureComponent {
   static themePath = 'message.content';
 
@@ -403,13 +255,15 @@
     reactionsEnabled: true,
     repliesEnabled: true,
     MessageText: false,
+    ReactionList,
+    supportedReactions: emojiData,
   };
 
   constructor(props) {
     super(props);
 
     this.ActionSheet = false;
-    this.state = { reactionPickerVisible: false };
+    this.state = {};
   }
 
   openThread = () => {
@@ -429,33 +283,26 @@
     this.props.handleEdit();
   };
 
-  _setReactionPickerPosition = () => {
-    const { isMyMessage, message } = this.props;
-    const pos = isMyMessage(message) ? 'right' : 'left';
-    this.messageContainer.measureInWindow((x, y, width) => {
-      this.setState({
-        reactionPickerVisible: true,
-        rpTop: y - 60,
-        rpLeft: pos === 'left' ? x - 10 : null,
-        rpRight:
-          pos === 'right'
-            ? Math.round(Dimensions.get('window').width) - (x + width + 10)
-            : null,
-      });
-    });
-  };
-
-  openReactionSelector = async () => {
-    const { readOnly } = this.props;
-
-    if (readOnly) return;
-
-    // Keyboard closes automatically whenever modal is opened (currently there is no way of avoiding this afaik)
-    // So we need to postpone the calculation for reaction picker position
-    // until after keyboard is closed completely. To achieve this, we close
-    // the keyboard forcefully and then calculate position of picker in callback.
-    await this.props.dismissKeyboard();
-    this._setReactionPickerPosition();
+  /**
+   * @todo: Remove the method in future 1.0.0.
+   * This method has been moved to `ReactionPickerWrapper`.
+   *
+   * @deprecated
+   */
+  _setReactionPickerPosition = async () => {
+    console.warn(
+      'openReactionSelector has been deprecared and will be removed in next major release.' +
+        'Please use this.props.openReactionPicker instead.',
+    );
+
+    await this.props.openReactionPicker();
+  };
+
+  openReactionSelector = () => {
+    console.warn(
+      'openReactionSelector has been deprecared and will be removed in next major release.' +
+        'Please use this.props.openReactionPicker instead.',
+    );
   };
 
   onActionPress = (action) => {
@@ -470,20 +317,21 @@
         this.openThread();
         break;
       case MESSAGE_ACTIONS.reactions:
-        this.openReactionSelector();
+        this.props.openReactionPicker();
         break;
       default:
         break;
->>>>>>> d1ab5ca1
     }
   };
 
   render() {
     const {
+      alignment,
       message,
       isMyMessage,
       readOnly,
       Message,
+      ReactionList,
       handleReaction,
       threadList,
       retrySendMessage,
@@ -495,6 +343,13 @@
       canEditMessage,
       canDeleteMessage,
       MessageFooter,
+      supportedReactions,
+      openReactionPicker,
+      dismissReactionPicker,
+      reactionPickerVisible,
+      handleAction,
+      AttachmentFileIcon,
+      MessageText,
       t,
       moment,
     } = this.props;
@@ -503,8 +358,6 @@
     const hasAttachment = Boolean(
       message && message.attachments && message.attachments.length,
     );
-
-    const pos = isMyMessage(message) ? 'right' : 'left';
 
     const showTime =
       groupStyles[0] === 'single' || groupStyles[0] === 'bottom' ? true : false;
@@ -522,317 +375,6 @@
           item.type === 'image' && !item.title_link && !item.og_scrape_url,
       );
 
-<<<<<<< HEAD
-    openThread = () => {
-      if (this.props.onThreadSelect)
-        this.props.onThreadSelect(this.props.message);
-    };
-
-    showActionSheet = () => {
-      this.ActionSheet.show();
-    };
-
-    handleDelete = async () => {
-      await this.props.handleDelete();
-    };
-
-    handleEdit = () => {
-      this.props.handleEdit();
-    };
-
-    /**
-     * @todo: Remove the method in future 1.0.0.
-     * This method has been moved to `ReactionPickerWrapper`.
-     *
-     * @deprecated
-     */
-    _setReactionPickerPosition = async () => {
-      console.warn(
-        'openReactionSelector has been deprecared and will be removed in next major release.' +
-          'Please use this.props.openReactionPicker instead.',
-      );
-
-      await this.props.openReactionPicker();
-    };
-
-    /**
-     * @todo: Remove the method in future 1.0.0.
-     * This method has been moved to parent `MessageSimple` component.
-     *
-     * @deprecated
-     */
-    openReactionSelector = async () => {
-      console.warn(
-        'openReactionSelector has been deprecared and will be removed in next major release.' +
-          'Please use this.props.openReactionPicker instead.',
-      );
-
-      await this.props.openReactionPicker();
-    };
-
-    onActionPress = (action) => {
-      switch (action) {
-        case MESSAGE_ACTIONS.edit:
-          this.handleEdit();
-          break;
-        case MESSAGE_ACTIONS.delete:
-          this.handleDelete();
-          break;
-        case MESSAGE_ACTIONS.reply:
-          this.openThread();
-          break;
-        case MESSAGE_ACTIONS.reactions:
-          this.props.openReactionPicker();
-          break;
-        default:
-          break;
-      }
-    };
-
-    render() {
-      const {
-        alignment,
-        message,
-        isMyMessage,
-        readOnly,
-        Message,
-        ReactionList,
-        handleReaction,
-        threadList,
-        retrySendMessage,
-        messageActions,
-        groupStyles,
-        reactionsEnabled,
-        getTotalReactionCount,
-        repliesEnabled,
-        canEditMessage,
-        canDeleteMessage,
-        MessageFooter,
-        supportedReactions,
-        openReactionPicker,
-        dismissReactionPicker,
-        reactionPickerVisible,
-      } = this.props;
-
-      const Attachment = this.props.Attachment;
-      const hasAttachment = Boolean(
-        message && message.attachments && message.attachments.length,
-      );
-
-      const showTime =
-        groupStyles[0] === 'single' || groupStyles[0] === 'bottom'
-          ? true
-          : false;
-
-      const hasReactions =
-        reactionsEnabled &&
-        message.latest_reactions &&
-        message.latest_reactions.length > 0;
-
-      const options = [{ id: 'cancel', title: 'Cancel' }];
-      const images =
-        hasAttachment &&
-        message.attachments.filter(
-          (item) =>
-            item.type === 'image' && !item.title_link && !item.og_scrape_url,
-        );
-
-      const files =
-        hasAttachment &&
-        message.attachments.filter((item) => item.type === 'file');
-
-      if (
-        messageActions &&
-        reactionsEnabled &&
-        messageActions.indexOf(MESSAGE_ACTIONS.reactions) > -1
-      ) {
-        options.splice(1, 0, {
-          id: MESSAGE_ACTIONS.reactions,
-          title: 'Add Reaction',
-        });
-      }
-
-      if (
-        messageActions &&
-        repliesEnabled &&
-        messageActions.indexOf(MESSAGE_ACTIONS.reply) > -1 &&
-        !threadList
-      ) {
-        options.splice(1, 0, { id: MESSAGE_ACTIONS.reply, title: 'Reply' });
-      }
-      if (
-        messageActions &&
-        messageActions.indexOf(MESSAGE_ACTIONS.edit) > -1 &&
-        canEditMessage()
-      )
-        options.splice(1, 0, {
-          id: MESSAGE_ACTIONS.edit,
-          title: 'Edit Message',
-        });
-
-      if (
-        messageActions &&
-        messageActions.indexOf(MESSAGE_ACTIONS.delete) > -1 &&
-        canDeleteMessage()
-      )
-        options.splice(1, 0, {
-          id: MESSAGE_ACTIONS.delete,
-          title: 'Delete Message',
-        });
-
-      if (message.deleted_at)
-        return (
-          <DeletedContainer alignment={alignment}>
-            <DeletedText>This message was deleted ...</DeletedText>
-          </DeletedContainer>
-        );
-
-      const onLongPress = this.props.onLongPress;
-      const contentProps = {
-        alignment,
-        status: message.status,
-        onPress: this.props.onPress
-          ? this.props.onPress.bind(this, this, message)
-          : this.props.onMessageTouch,
-        onLongPress: onLongPress
-          ? onLongPress.bind(this, this, message)
-          : options.length > 1
-          ? this.showActionSheet
-          : null,
-        activeOpacity: 0.7,
-        disabled: readOnly,
-        hasReactions,
-      };
-
-      if (message.status === 'failed')
-        contentProps.onPress = retrySendMessage.bind(this, Immutable(message));
-
-      const context = {
-        onLongPress: contentProps.onLongPress,
-      };
-
-      return (
-        <MessageContentContext.Provider value={context}>
-          <Container
-            {...contentProps}
-            error={message.type === 'error' || message.status === 'failed'}
-          >
-            {message.type === 'error' ? (
-              <FailedText>ERROR · UNSENT</FailedText>
-            ) : null}
-            {message.status === 'failed' ? (
-              <FailedText>Message failed - try again</FailedText>
-            ) : null}
-            {reactionsEnabled &&
-              message.latest_reactions &&
-              message.latest_reactions.length > 0 &&
-              ReactionList && (
-                <ReactionPickerWrapper
-                  reactionPickerVisible={reactionPickerVisible}
-                  handleReaction={handleReaction}
-                  openReactionPicker={openReactionPicker}
-                  message={message}
-                  dismissReactionPicker={dismissReactionPicker}
-                  emojiData={supportedReactions}
-                  alignment={alignment}
-                  offset={{
-                    top: 40,
-                    left: 30,
-                  }}
-                  supportedReactions={supportedReactions}
-                >
-                  <ReactionList
-                    position={alignment}
-                    visible={!reactionPickerVisible}
-                    latestReactions={message.latest_reactions}
-                    getTotalReactionCount={getTotalReactionCount}
-                    reactionCounts={message.reaction_counts}
-                    supportedReactions={supportedReactions}
-                  />
-                </ReactionPickerWrapper>
-              )}
-            {/* Reason for collapsible: https://github.com/facebook/react-native/issues/12966 */}
-            <ContainerInner
-              alignment={alignment}
-              ref={(o) => (this.messageContainer = o)}
-              collapsable={false}
-            >
-              {hasAttachment &&
-                message.attachments.map((attachment, index) => {
-                  // We handle files separately
-                  if (attachment.type === 'file') return null;
-                  if (
-                    attachment.type === 'image' &&
-                    !attachment.title_link &&
-                    !attachment.og_scrape_url
-                  )
-                    return null;
-                  return (
-                    <Attachment
-                      key={`${message.id}-${index}`}
-                      attachment={attachment}
-                      actionHandler={this.props.handleAction}
-                      alignment={this.props.alignment}
-                    />
-                  );
-                })}
-              {files && files.length > 0 && (
-                <FileAttachmentGroup
-                  messageId={message.id}
-                  files={files}
-                  handleAction={this.props.handleAction}
-                  alignment={this.props.alignment}
-                  AttachmentFileIcon={this.props.AttachmentFileIcon}
-                />
-              )}
-              {images && images.length > 0 && (
-                <Gallery alignment={this.props.alignment} images={images} />
-              )}
-              <MessageTextContainer
-                message={message}
-                groupStyles={hasReactions ? ['top'] : groupStyles}
-                isMyMessage={isMyMessage}
-                alignment={alignment}
-                MessageText={this.props.MessageText}
-                disabled={
-                  message.status === 'failed' || message.type === 'error'
-                }
-                Message={Message}
-                openThread={this.openThread}
-                handleReaction={handleReaction}
-              />
-            </ContainerInner>
-            {repliesEnabled ? (
-              <MessageReplies
-                message={message}
-                isThreadList={!!threadList}
-                openThread={this.openThread}
-                pos={alignment}
-              />
-            ) : null}
-            {MessageFooter && (
-              <MessageFooter
-                {...this.props}
-                {...this.state}
-                openThread={this.openThread}
-                showActionSheet={this.showActionSheet}
-                handleDelete={this.handleDelete}
-                handleEdit={this.handleEdit}
-              />
-            )}
-            {!MessageFooter && showTime ? (
-              <MetaContainer>
-                <MetaText alignment={alignment}>
-                  {this.props.formatDate
-                    ? this.props.formatDate(message.created_at)
-                    : moment(message.created_at).format('h:mmA')}
-                </MetaText>
-              </MetaContainer>
-            ) : null}
-            <ActionSheet
-              ref={(o) => {
-                this.ActionSheet = o;
-=======
     const files =
       hasAttachment &&
       message.attachments.filter((item) => item.type === 'file');
@@ -878,14 +420,14 @@
 
     if (message.deleted_at)
       return (
-        <DeletedContainer alignment={pos}>
+        <DeletedContainer alignment={alignment}>
           <DeletedText>{t('This message was deleted ...')}</DeletedText>
         </DeletedContainer>
       );
 
     const onLongPress = this.props.onLongPress;
     const contentProps = {
-      alignment: pos,
+      alignment,
       status: message.status,
       onPress: this.props.onPress
         ? this.props.onPress.bind(this, this, message)
@@ -919,21 +461,37 @@
           {message.status === 'failed' ? (
             <FailedText>{t('Message failed - try again')}</FailedText>
           ) : null}
-          {reactionsEnabled &&
-            message.latest_reactions &&
-            message.latest_reactions.length > 0 && (
-              <ReactionList
-                position={pos}
-                visible={!this.state.reactionPickerVisible}
-                latestReactions={message.latest_reactions}
-                getTotalReactionCount={getTotalReactionCount}
-                openReactionSelector={this.openReactionSelector}
-                reactionCounts={message.reaction_counts}
-              />
-            )}
+          {reactionsEnabled && ReactionList && (
+            <ReactionPickerWrapper
+              reactionPickerVisible={reactionPickerVisible}
+              handleReaction={handleReaction}
+              openReactionPicker={openReactionPicker}
+              message={message}
+              dismissReactionPicker={dismissReactionPicker}
+              emojiData={supportedReactions}
+              alignment={alignment}
+              offset={{
+                top: 25,
+                left: 10,
+              }}
+              supportedReactions={supportedReactions}
+            >
+              {message.latest_reactions &&
+                message.latest_reactions.length > 0 && (
+                  <ReactionList
+                    position={alignment}
+                    visible={!reactionPickerVisible}
+                    latestReactions={message.latest_reactions}
+                    getTotalReactionCount={getTotalReactionCount}
+                    reactionCounts={message.reaction_counts}
+                    supportedReactions={supportedReactions}
+                  />
+                )}
+            </ReactionPickerWrapper>
+          )}
           {/* Reason for collapsible: https://github.com/facebook/react-native/issues/12966 */}
           <ContainerInner
-            alignment={pos}
+            alignment={alignment}
             ref={(o) => (this.messageContainer = o)}
             collapsable={false}
           >
@@ -951,8 +509,8 @@
                   <Attachment
                     key={`${message.id}-${index}`}
                     attachment={attachment}
-                    actionHandler={this.props.handleAction}
-                    alignment={this.props.alignment}
+                    actionHandler={handleAction}
+                    alignment={alignment}
                   />
                 );
               })}
@@ -960,20 +518,21 @@
               <FileAttachmentGroup
                 messageId={message.id}
                 files={files}
-                handleAction={this.props.handleAction}
-                alignment={this.props.alignment}
-                AttachmentFileIcon={this.props.AttachmentFileIcon}
+                handleAction={handleAction}
+                alignment={alignment}
+                AttachmentFileIcon={AttachmentFileIcon}
               />
             )}
             {images && images.length > 0 && (
-              <Gallery alignment={this.props.alignment} images={images} />
+              <Gallery alignment={alignment} images={images} />
             )}
             <MessageTextContainer
               message={message}
               groupStyles={hasReactions ? ['top'] : groupStyles}
               isMyMessage={isMyMessage}
-              MessageText={this.props.MessageText}
+              MessageText={MessageText}
               disabled={message.status === 'failed' || message.type === 'error'}
+              alignment={alignment}
               Message={Message}
               openThread={this.openThread}
               handleReaction={handleReaction}
@@ -984,35 +543,27 @@
               message={message}
               isThreadList={!!threadList}
               openThread={this.openThread}
-              pos={pos}
+              pos={alignment}
             />
           ) : null}
-          {MessageFooter && <MessageFooter {...this.props} />}
+          {MessageFooter && (
+            <MessageFooter
+              {...this.props}
+              {...this.state}
+              openThread={this.openThread}
+              showActionSheet={this.showActionSheet}
+              handleDelete={this.handleDelete}
+              handleEdit={this.handleEdit}
+            />
+          )}
           {!MessageFooter && showTime ? (
             <MetaContainer>
-              <MetaText alignment={pos}>
+              <MetaText alignment={alignment}>
                 {this.props.formatDate
                   ? this.props.formatDate(message.created_at)
                   : moment(message.created_at).format('hh:mmA')}
               </MetaText>
             </MetaContainer>
-          ) : null}
-
-          {reactionsEnabled ? (
-            <ReactionPicker
-              reactionPickerVisible={this.state.reactionPickerVisible}
-              handleReaction={handleReaction}
-              latestReactions={message.latest_reactions}
-              reactionCounts={message.reaction_counts}
-              handleDismiss={() => {
-                this.setState({ reactionPickerVisible: false });
->>>>>>> d1ab5ca1
-              }}
-              rpLeft={this.state.rpLeft}
-              rpRight={this.state.rpRight}
-              rpTop={this.state.rpTop}
-              emojiData={this.props.emojiData}
-            />
           ) : null}
           <ActionSheet
             ref={(o) => {
