--- conflicted
+++ resolved
@@ -1,9 +1,5 @@
 import React from 'react';
-<<<<<<< HEAD
-import { Dimensions, Text, Keyboard } from 'react-native';
-=======
-import { Dimensions, View, Text, TouchableOpacity } from 'react-native';
->>>>>>> 5c1ee04f
+import { Dimensions, Text } from 'react-native';
 import moment from 'moment';
 import styled from 'styled-components';
 import { REACTION_PICKER_HEIGHT } from '../../styles/styles.js';
