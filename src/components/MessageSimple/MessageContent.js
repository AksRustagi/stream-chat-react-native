--- conflicted
+++ resolved
@@ -340,7 +340,6 @@
     this.props.handleEdit();
   };
 
-<<<<<<< HEAD
   /**
    * @todo: Remove the method in future 1.0.0.
    * This method has been moved to `ReactionPickerWrapper`.
@@ -355,28 +354,6 @@
 
     await this.props.openReactionPicker();
   };
-=======
-  _setReactionPickerPosition = () => {
-    const { isMyMessage, message } = this.props;
-    const pos = isMyMessage(message) ? 'right' : 'left';
-    this.messageContainer.measureInWindow((x, y, width) => {
-      this.setState({
-        reactionPickerVisible: true,
-        rpTop: y - 60,
-        rpLeft: pos === 'left' ? x - 10 : null,
-        rpRight:
-          pos === 'right'
-            ? Math.round(Dimensions.get('window').width) - (x + width + 10)
-            : null,
-      });
-    });
-  };
-
-  openReactionSelector = async () => {
-    const { disabled, readOnly } = this.props;
-
-    if (disabled || readOnly) return;
->>>>>>> 9eff397a
 
   openReactionSelector = () => {
     console.warn(
@@ -518,11 +495,12 @@
       onPress: this.props.onPress
         ? this.props.onPress.bind(this, this, message)
         : this.props.onMessageTouch,
-      onLongPress: onLongPress
-        ? onLongPress.bind(this, this, message)
-        : options.length > 1
-        ? this.showActionSheet
-        : () => null,
+      onLongPress:
+        onLongPress && !(disabled || readOnly)
+          ? onLongPress.bind(this, this, message)
+          : options.length > 1 && !(disabled || readOnly)
+          ? this.showActionSheet
+          : () => null,
       activeOpacity: 0.7,
       disabled: disabled || readOnly,
       hasReactions,
