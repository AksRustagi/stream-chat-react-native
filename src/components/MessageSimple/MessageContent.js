import React from 'react';
import { Dimensions, Text } from 'react-native';
import moment from 'moment';
import { MessageContentContext } from '../../context';
import styled from '@stream-io/styled-components';
import { themed } from '../../styles/theme';
import { Attachment } from '../Attachment';
import { ReactionList } from '../ReactionList';
import { ReactionPicker } from '../ReactionPicker';
import { ActionSheetCustom as ActionSheet } from 'react-native-actionsheet';
import { MessageText } from './MessageText';
import { MessageReplies } from './MessageReplies';
import { Gallery } from '../Gallery';
import { MESSAGE_ACTIONS } from '../../utils';
import Immutable from 'seamless-immutable';
import PropTypes from 'prop-types';

const Container = styled.TouchableOpacity`
  display: flex;
  flex-direction: column;
  max-width: 250;
  align-items: ${({ alignment }) =>
    alignment === 'left' ? 'flex-start' : 'flex-end'};
  justify-content: ${({ alignment }) =>
    alignment === 'left' ? 'flex-start' : 'flex-end'};
  ${({ theme }) => theme.message.content.container.css};
`;

const ContainerInner = styled.View`
  align-items: flex-end;
  ${({ theme }) => theme.message.content.containerInner.css}
`;

const MetaContainer = styled.View`
  margin-top: 2;
  ${({ theme }) => theme.message.content.metaContainer.css};
`;

const MetaText = styled.Text`
  font-size: 11;
  color: ${({ theme }) => theme.colors.textGrey};
  text-align: ${({ alignment }) => (alignment === 'left' ? 'left' : 'right')};
  ${({ theme }) => theme.message.content.metaText.css};
`;

const DeletedContainer = styled.View`
  display: flex;
  flex-direction: column;
  max-width: 250;
  padding: 5px;
  align-items: ${({ alignment }) =>
    alignment === 'left' ? 'flex-start' : 'flex-end'};
  justify-content: ${({ alignment }) =>
    alignment === 'left' ? 'flex-start' : 'flex-end'};
  ${({ theme }) => theme.message.content.deletedContainer.css};
`;

const DeletedText = styled.Text`
  font-size: 15;
  line-height: 20;
  color: #a4a4a4;
  ${({ theme }) => theme.message.content.deletedText.css};
`;

const FailedText = styled.Text``;

export const MessageContent = themed(
  class MessageContent extends React.PureComponent {
<<<<<<< HEAD
    static themePath = 'messageContent';

    static propTypes = {
      /** enabled reactions, this is usually set by the parent component based on channel configs */
      reactionsEnabled: PropTypes.bool.isRequired,
      /** enabled replies, this is usually set by the parent component based on channel configs */
      repliesEnabled: PropTypes.bool.isRequired,
    };

    static defaultProps = {
      reactionsEnabled: true,
      repliesEnabled: true,
    };

=======
    static themePath = 'message.content';
>>>>>>> 5b15f748
    constructor(props) {
      super(props);

      this.ActionSheet = false;
      this.state = { reactionPickerVisible: false };
    }

    openThread = () => {
      if (this.props.onThreadSelect)
        this.props.onThreadSelect(this.props.message);
    };

    onMessageTouch = () => {
      this.props.onMessageTouch(this.props.message.id);
    };

    showActionSheet = () => {
      this.ActionSheet.show();
    };

    handleDelete = async () => {
      await this.props.Message.handleDelete();
    };

    handleEdit = () => {
      this.props.Message.handleEdit();
    };

    _setReactionPickerPosition = () => {
      const { isMyMessage, message } = this.props;
      const pos = isMyMessage(message) ? 'right' : 'left';
      this.messageContainer.measureInWindow((x, y, width) => {
        this.setState({
          reactionPickerVisible: true,
          rpTop: y - 70,
          rpLeft: pos === 'left' ? x : null,
          rpRight:
            pos === 'right'
              ? Math.round(Dimensions.get('window').width) - (x + width)
              : null,
        });
      });
    };

    openReactionSelector = async () => {
      // Keyboard closes automatically whenever modal is opened (currently there is no way of avoiding this afaik)
      // So we need to postpone the calculation for reaction picker position
      // until after keyboard is closed completely. To achieve this, we close
      // the keyboard forcefully and then calculate position of picker in callback.
      await this.props.dismissKeyboard();
      this._setReactionPickerPosition();
    };

    onActionPress = (action) => {
      switch (action) {
        case MESSAGE_ACTIONS.edit:
          this.handleEdit();
          break;
        case MESSAGE_ACTIONS.delete:
          this.handleDelete();
          break;
        case MESSAGE_ACTIONS.reply:
          this.openThread();
          break;
        case MESSAGE_ACTIONS.reactions:
          this.openReactionSelector();
          break;
        default:
          break;
      }
    };

    render() {
      const {
        message,
        isMyMessage,
        readOnly,
        Message,
        handleReaction,
        threadList,
        retrySendMessage,
        messageActions,
        groupStyles,
        reactionsEnabled,
        repliesEnabled,
      } = this.props;
      const hasAttachment = Boolean(
        message && message.attachments && message.attachments.length,
      );

      const pos = isMyMessage(message) ? 'right' : 'left';

      const showTime =
        groupStyles[0] === 'single' || groupStyles[0] === 'bottom'
          ? true
          : false;

      const options = [{ id: 'cancel', title: 'Cancel' }];
      const images =
        hasAttachment &&
        message.attachments.filter((item) => item.type === 'image');

      if (
        messageActions &&
        reactionsEnabled &&
        messageActions.indexOf(MESSAGE_ACTIONS.reactions) > -1
      ) {
        options.splice(1, 0, {
          id: MESSAGE_ACTIONS.reactions,
          title: 'Add Reaction',
        });
      }

      if (
        messageActions &&
        repliesEnabled &&
        messageActions.indexOf(MESSAGE_ACTIONS.reply) > -1 &&
        !threadList
      ) {
        options.splice(1, 0, { id: MESSAGE_ACTIONS.reply, title: 'Reply' });
      }
      if (
        messageActions &&
        messageActions.indexOf(MESSAGE_ACTIONS.edit) > -1 &&
        Message.canEditMessage()
      )
        options.splice(1, 0, {
          id: MESSAGE_ACTIONS.edit,
          title: 'Edit Message',
        });

      if (
        messageActions &&
        messageActions.indexOf(MESSAGE_ACTIONS.delete) > -1 &&
        Message.canDeleteMessage()
      )
        options.splice(1, 0, {
          id: MESSAGE_ACTIONS.delete,
          title: 'Delete Message',
        });

      if (message.deleted_at)
        return (
          <DeletedContainer alignment={pos}>
            <DeletedText>This message was deleted ...</DeletedText>
          </DeletedContainer>
        );

      const contentProps = {
        alignment: pos,
        status: message.status,
        onLongPress: options.length > 1 ? this.showActionSheet : null,
        activeOpacity: 0.7,
        disabled: readOnly,
      };

      if (message.status === 'failed')
        contentProps.onPress = retrySendMessage.bind(this, Immutable(message));

      const context = {
        onLongPress: options.length > 1 ? this.showActionSheet : null,
      };

      return (
<<<<<<< HEAD
        <Container {...contentProps}>
          {message.status === 'failed' ? (
            <FailedText>Message failed - try again</FailedText>
          ) : null}
          {reactionsEnabled &&
            message.latest_reactions &&
            message.latest_reactions.length > 0 && (
              <ReactionList
                visible={!this.state.reactionPickerVisible}
                latestReactions={message.latest_reactions}
                openReactionSelector={this.openReactionSelector}
                reactionCounts={message.reaction_counts}
              />
            )}
          {/* Reason for collapsible: https://github.com/facebook/react-native/issues/12966 */}
          <ContainerInner
            ref={(o) => (this.messageContainer = o)}
            collapsable={false}
          >
            {hasAttachment &&
              images.length <= 1 &&
              message.attachments.map((attachment, index) => (
                <Attachment
                  key={`${message.id}-${index}`}
                  attachment={attachment}
                  actionHandler={this.props.handleAction}
                  alignment={this.props.alignment}
=======
        <MessageContentContext.Provider value={context}>
          <Container {...contentProps}>
            {message.status === 'failed' ? (
              <FailedText>Message failed - try again</FailedText>
            ) : null}
            {message.latest_reactions &&
              message.latest_reactions.length > 0 && (
                <ReactionList
                  visible={!this.state.reactionPickerVisible}
                  latestReactions={message.latest_reactions}
                  openReactionSelector={this.openReactionSelector}
                  reactionCounts={message.reaction_counts}
>>>>>>> 5b15f748
                />
              )}
            {/* Reason for collapsible: https://github.com/facebook/react-native/issues/12966 */}
            <ContainerInner
              ref={(o) => (this.messageContainer = o)}
              collapsable={false}
            >
              {hasAttachment &&
                images.length <= 1 &&
                message.attachments.map((attachment, index) => (
                  <Attachment
                    key={`${message.id}-${index}`}
                    attachment={attachment}
                    actionHandler={this.props.handleAction}
                    alignment={this.props.alignment}
                  />
                ))}
              {images.length > 1 && (
                <Gallery alignment={this.props.alignment} images={images} />
              )}
              <MessageText
                message={message}
                groupStyles={groupStyles}
                isMyMessage={isMyMessage}
                disabled={message.status === 'failed'}
                onMessageTouch={this.onMessageTouch}
                Message={Message}
                openThread={this.openThread}
                handleReaction={handleReaction}
              />
            </ContainerInner>
            <MessageReplies
              message={message}
              isThreadList={!!threadList}
              openThread={this.openThread}
              pos={pos}
            />
<<<<<<< HEAD
          </ContainerInner>
          {repliesEnabled ? (
            <MessageReplies
              message={message}
              isThreadList={!!threadList}
              openThread={this.openThread}
              pos={pos}
            />
          ) : null}
=======
>>>>>>> 5b15f748

            {showTime ? (
              <MetaContainer>
                <MetaText alignment={pos}>
                  {moment(message.created_at).format('h:mmA')}
                </MetaText>
              </MetaContainer>
            ) : null}

<<<<<<< HEAD
          <ActionSheet
            ref={(o) => {
              this.ActionSheet = o;
            }}
            title={<Text>Choose an action</Text>}
            options={options.map((o) => o.title)}
            cancelButtonIndex={0}
            destructiveButtonIndex={0}
            onPress={(index) => this.onActionPress(options[index].id)}
          />

          {reactionsEnabled ? (
=======
            <ActionSheet
              ref={(o) => {
                this.ActionSheet = o;
              }}
              title={<Text>Choose an action</Text>}
              options={options.map((o) => o.title)}
              cancelButtonIndex={0}
              destructiveButtonIndex={0}
              onPress={(index) => this.onActionPress(options[index].id)}
            />
>>>>>>> 5b15f748
            <ReactionPicker
              reactionPickerVisible={this.state.reactionPickerVisible}
              handleReaction={handleReaction}
              latestReactions={message.latest_reactions}
              reactionCounts={message.reaction_counts}
              handleDismiss={() => {
                this.setState({ reactionPickerVisible: false });
              }}
              rpLeft={this.state.rpLeft}
              rpRight={this.state.rpRight}
              rpTop={this.state.rpTop}
            />
<<<<<<< HEAD
          ) : null}
        </Container>
=======
          </Container>
        </MessageContentContext.Provider>
>>>>>>> 5b15f748
      );
    }
  },
);<|MERGE_RESOLUTION|>--- conflicted
+++ resolved
@@ -66,8 +66,7 @@
 
 export const MessageContent = themed(
   class MessageContent extends React.PureComponent {
-<<<<<<< HEAD
-    static themePath = 'messageContent';
+    static themePath = 'message.content';
 
     static propTypes = {
       /** enabled reactions, this is usually set by the parent component based on channel configs */
@@ -81,9 +80,6 @@
       repliesEnabled: true,
     };
 
-=======
-    static themePath = 'message.content';
->>>>>>> 5b15f748
     constructor(props) {
       super(props);
 
@@ -248,48 +244,19 @@
       };
 
       return (
-<<<<<<< HEAD
-        <Container {...contentProps}>
-          {message.status === 'failed' ? (
-            <FailedText>Message failed - try again</FailedText>
-          ) : null}
-          {reactionsEnabled &&
-            message.latest_reactions &&
-            message.latest_reactions.length > 0 && (
-              <ReactionList
-                visible={!this.state.reactionPickerVisible}
-                latestReactions={message.latest_reactions}
-                openReactionSelector={this.openReactionSelector}
-                reactionCounts={message.reaction_counts}
-              />
-            )}
-          {/* Reason for collapsible: https://github.com/facebook/react-native/issues/12966 */}
-          <ContainerInner
-            ref={(o) => (this.messageContainer = o)}
-            collapsable={false}
-          >
-            {hasAttachment &&
-              images.length <= 1 &&
-              message.attachments.map((attachment, index) => (
-                <Attachment
-                  key={`${message.id}-${index}`}
-                  attachment={attachment}
-                  actionHandler={this.props.handleAction}
-                  alignment={this.props.alignment}
-=======
         <MessageContentContext.Provider value={context}>
           <Container {...contentProps}>
             {message.status === 'failed' ? (
               <FailedText>Message failed - try again</FailedText>
             ) : null}
-            {message.latest_reactions &&
+            {reactionsEnabled &&
+              message.latest_reactions &&
               message.latest_reactions.length > 0 && (
                 <ReactionList
                   visible={!this.state.reactionPickerVisible}
                   latestReactions={message.latest_reactions}
                   openReactionSelector={this.openReactionSelector}
                   reactionCounts={message.reaction_counts}
->>>>>>> 5b15f748
                 />
               )}
             {/* Reason for collapsible: https://github.com/facebook/react-native/issues/12966 */}
@@ -321,24 +288,14 @@
                 handleReaction={handleReaction}
               />
             </ContainerInner>
-            <MessageReplies
-              message={message}
-              isThreadList={!!threadList}
-              openThread={this.openThread}
-              pos={pos}
-            />
-<<<<<<< HEAD
-          </ContainerInner>
-          {repliesEnabled ? (
-            <MessageReplies
-              message={message}
-              isThreadList={!!threadList}
-              openThread={this.openThread}
-              pos={pos}
-            />
-          ) : null}
-=======
->>>>>>> 5b15f748
+            {repliesEnabled ? (
+              <MessageReplies
+                message={message}
+                isThreadList={!!threadList}
+                openThread={this.openThread}
+                pos={pos}
+              />
+            ) : null}
 
             {showTime ? (
               <MetaContainer>
@@ -348,31 +305,18 @@
               </MetaContainer>
             ) : null}
 
-<<<<<<< HEAD
-          <ActionSheet
-            ref={(o) => {
-              this.ActionSheet = o;
-            }}
-            title={<Text>Choose an action</Text>}
-            options={options.map((o) => o.title)}
-            cancelButtonIndex={0}
-            destructiveButtonIndex={0}
-            onPress={(index) => this.onActionPress(options[index].id)}
-          />
-
-          {reactionsEnabled ? (
-=======
-            <ActionSheet
-              ref={(o) => {
-                this.ActionSheet = o;
-              }}
-              title={<Text>Choose an action</Text>}
-              options={options.map((o) => o.title)}
-              cancelButtonIndex={0}
-              destructiveButtonIndex={0}
-              onPress={(index) => this.onActionPress(options[index].id)}
-            />
->>>>>>> 5b15f748
+            {reactionsEnabled ? (
+              <ActionSheet
+                ref={(o) => {
+                  this.ActionSheet = o;
+                }}
+                title={<Text>Choose an action</Text>}
+                options={options.map((o) => o.title)}
+                cancelButtonIndex={0}
+                destructiveButtonIndex={0}
+                onPress={(index) => this.onActionPress(options[index].id)}
+              />
+            ) : null}
             <ReactionPicker
               reactionPickerVisible={this.state.reactionPickerVisible}
               handleReaction={handleReaction}
@@ -385,13 +329,8 @@
               rpRight={this.state.rpRight}
               rpTop={this.state.rpTop}
             />
-<<<<<<< HEAD
-          ) : null}
-        </Container>
-=======
           </Container>
         </MessageContentContext.Provider>
->>>>>>> 5b15f748
       );
     }
   },
