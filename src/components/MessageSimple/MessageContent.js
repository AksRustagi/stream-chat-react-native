import React from 'react';
import { Dimensions, Text } from 'react-native';
import moment from 'moment';
import styled from '@stream-io/styled-components';
import { themed } from '../../styles/theme';
import { REACTION_PICKER_HEIGHT } from '../../styles/styles.js';
import { Attachment } from '../Attachment';
import { ReactionList } from '../ReactionList';
import { ReactionPicker } from '../ReactionPicker';
import { ActionSheetCustom as ActionSheet } from 'react-native-actionsheet';
import { MessageText } from './MessageText';
import { MessageReplies } from './MessageReplies';
import { Gallery } from '../Gallery';
import { MESSAGE_ACTIONS } from '../../utils';
import Immutable from 'seamless-immutable';
<<<<<<< HEAD
import { getTheme } from '../../styles/theme';
import PropTypes from 'prop-types';
=======
>>>>>>> c7f71220

const Container = styled.TouchableOpacity`
  display: ${({ theme }) => theme.messageContent.container.display};
  flex-direction: ${({ theme }) =>
    theme.messageContent.container.flexDirection};
  max-width: ${({ theme }) => theme.messageContent.container.maxWidth};
  align-items: ${({ theme, alignment }) =>
    alignment === 'left'
      ? theme.messageContent.container.leftAlignItems
      : theme.messageContent.container.rightAlignItems};
  justify-content: ${({ theme, alignment }) =>
    alignment === 'left'
      ? theme.messageContent.container.leftJustifyContent
      : theme.messageContent.container.rightJustifyContent};
  ${({ theme }) => theme.messageContent.container.extra}
`;

const ContainerInner = styled.View`
  align-items: ${({ theme }) => theme.messageContent.containerInner.alignItems};
  ${({ theme }) => theme.messageContent.containerInner.extra}
`;

const MetaContainer = styled.View`
  margin-top: ${({ theme }) => theme.messageContent.metaContainer.marginTop};
  ${({ theme }) => theme.messageContent.metaContainer.extra}
`;

const MetaText = styled.Text`
  font-size: ${({ theme }) => theme.messageContent.metaText.fontSize};
  color: ${({ theme }) => theme.messageContent.metaText.color};
  text-align: ${({ theme, alignment }) =>
    alignment === 'left'
      ? theme.messageContent.metaText.leftTextAlign
      : theme.messageContent.metaText.rightTextAlign};
  ${({ theme }) => theme.messageContent.metaText.extra}
`;

const DeletedContainer = styled.View`
  display: ${({ theme }) => theme.messageContent.deletedContainer.display};
  flex-direction: ${({ theme }) =>
    theme.messageContent.deletedContainer.flexDirection};
  max-width: ${({ theme }) => theme.messageContent.deletedContainer.maxWidth};
  padding: ${({ theme }) => theme.messageContent.deletedContainer.padding}px;
  align-items: ${({ theme, alignment }) =>
    alignment === 'left'
      ? theme.messageContent.deletedContainer.leftAlignItems
      : theme.messageContent.deletedContainer.rightAlignItems};
  justify-content: ${({ theme, alignment }) =>
    alignment === 'left'
      ? theme.messageContent.deletedContainer.leftJustifyContent
      : theme.messageContent.deletedContainer.rightJustifyContent};
  ${({ theme }) => theme.messageContent.deletedContainer.extra}
`;

const DeletedText = styled.Text`
  font-size: ${({ theme }) => theme.messageContent.deletedText.fontSize};
  line-height: ${({ theme }) => theme.messageContent.deletedText.lineHeight};
  color: ${({ theme }) => theme.messageContent.deletedText.color};
  ${({ theme }) => theme.messageContent.deletedText.extra}
`;

const FailedText = styled.Text``;

<<<<<<< HEAD
export class MessageContent extends React.PureComponent {
  static propTypes = {
    /** enabled reactions, this is usually set by the parent component based on channel configs */
    reactionsEnabled: PropTypes.bool.isRequired,
    /** enabled replies, this is usually set by the parent component based on channel configs */
    repliesEnabled: PropTypes.bool.isRequired,
  };

  static defaultProps = {
    reactionsEnabled: true,
    repliesEnabled: true,
  };

  constructor(props) {
    super(props);
=======
export const MessageContent = themed(
  class MessageContent extends React.PureComponent {
    static themePath = 'messageContent';
    constructor(props) {
      super(props);
>>>>>>> c7f71220

      this.ActionSheet = false;
      this.state = { reactionPickerVisible: false };
    }

    openThread = () => {
      if (this.props.onThreadSelect)
        this.props.onThreadSelect(this.props.message);
    };

    onMessageTouch = () => {
      this.props.onMessageTouch(this.props.message.id);
    };

    showActionSheet = () => {
      this.ActionSheet.show();
    };

    handleDelete = async () => {
      await this.props.Message.handleDelete();
    };

    handleEdit = () => {
      this.props.Message.handleEdit();
    };

    _setReactionPickerPosition = () => {
      const { isMyMessage, message } = this.props;
      const pos = isMyMessage(message) ? 'right' : 'left';
      this.messageContainer.measureInWindow((x, y, width) => {
        this.setState({
          reactionPickerVisible: true,
          rpTop: y - REACTION_PICKER_HEIGHT,
          rpLeft: pos === 'left' ? x : null,
          rpRight:
            pos === 'right'
              ? Math.round(Dimensions.get('window').width) - (x + width)
              : null,
        });
      });
    };

    openReactionSelector = async () => {
      // Keyboard closes automatically whenever modal is opened (currently there is no way of avoiding this afaik)
      // So we need to postpone the calculation for reaction picker position
      // until after keyboard is closed completely. To achieve this, we close
      // the keyboard forcefully and then calculate position of picker in callback.
      await this.props.dismissKeyboard();
      this._setReactionPickerPosition();
    };

    onActionPress = (action) => {
      switch (action) {
        case MESSAGE_ACTIONS.edit:
          this.handleEdit();
          break;
        case MESSAGE_ACTIONS.delete:
          this.handleDelete();
          break;
        case MESSAGE_ACTIONS.reply:
          this.openThread();
          break;
        case MESSAGE_ACTIONS.reactions:
          this.openReactionSelector();
          break;
        default:
          break;
      }
    };

<<<<<<< HEAD
  render() {
    const {
      message,
      isMyMessage,
      readOnly,
      Message,
      handleReaction,
      threadList,
      retrySendMessage,
      messageActions,
      reactionsEnabled,
      repliesEnabled,
    } = this.props;
    const hasAttachment = Boolean(
      message && message.attachments && message.attachments.length,
    );
=======
    render() {
      const {
        message,
        isMyMessage,
        readOnly,
        Message,
        handleReaction,
        threadList,
        retrySendMessage,
        messageActions,
        groupStyles,
      } = this.props;
      const hasAttachment = Boolean(
        message && message.attachments && message.attachments.length,
      );
>>>>>>> c7f71220

      const pos = isMyMessage(message) ? 'right' : 'left';

      const showTime =
        groupStyles[0] === 'single' || groupStyles[0] === 'bottom'
          ? true
          : false;

      const options = [{ id: 'cancel', title: 'Cancel' }];
      const images =
        hasAttachment &&
        message.attachments.filter((item) => item.type === 'image');

<<<<<<< HEAD
    if (
      messageActions &&
      reactionsEnabled &&
      messageActions.indexOf(MESSAGE_ACTIONS.reactions) > -1
    ) {
      options.splice(1, 0, {
        id: MESSAGE_ACTIONS.reactions,
        title: 'Add Reaction',
      });
    }

    if (
      messageActions &&
      repliesEnabled &&
      messageActions.indexOf(MESSAGE_ACTIONS.reply) > -1 &&
      !threadList
    ) {
      options.splice(1, 0, { id: MESSAGE_ACTIONS.reply, title: 'Reply' });
    }
    if (
      messageActions &&
      messageActions.indexOf(MESSAGE_ACTIONS.edit) > -1 &&
      Message.canEditMessage()
    )
      options.splice(1, 0, { id: MESSAGE_ACTIONS.edit, title: 'Edit Message' });
=======
      if (
        messageActions &&
        messageActions.indexOf(MESSAGE_ACTIONS.reactions) > -1
      ) {
        options.splice(1, 0, {
          id: MESSAGE_ACTIONS.reactions,
          title: 'Add Reaction',
        });
      }

      if (
        messageActions &&
        messageActions.indexOf(MESSAGE_ACTIONS.reply) > -1 &&
        !threadList
      ) {
        options.splice(1, 0, { id: MESSAGE_ACTIONS.reply, title: 'Reply' });
      }
      if (
        messageActions &&
        messageActions.indexOf(MESSAGE_ACTIONS.edit) > -1 &&
        Message.canEditMessage()
      )
        options.splice(1, 0, {
          id: MESSAGE_ACTIONS.edit,
          title: 'Edit Message',
        });
>>>>>>> c7f71220

      if (
        messageActions &&
        messageActions.indexOf(MESSAGE_ACTIONS.delete) > -1 &&
        Message.canDeleteMessage()
      )
        options.splice(1, 0, {
          id: MESSAGE_ACTIONS.delete,
          title: 'Delete Message',
        });

      if (message.deleted_at)
        return (
          <DeletedContainer alignment={pos}>
            <DeletedText>This message was deleted ...</DeletedText>
          </DeletedContainer>
        );

      const contentProps = {
        alignment: pos,
        status: message.status,
        onLongPress: options.length > 1 ? this.showActionSheet : null,
        activeOpacity: 0.7,
        disabled: readOnly,
      };

      if (message.status === 'failed')
        contentProps.onPress = retrySendMessage.bind(this, Immutable(message));

<<<<<<< HEAD
    return (
      <Container {...contentProps}>
        {message.status === 'failed' ? (
          <FailedText>Message failed - try again</FailedText>
        ) : null}
        {reactionsEnabled &&
          message.latest_reactions &&
          message.latest_reactions.length > 0 && (
=======
      return (
        <Container {...contentProps}>
          {message.status === 'failed' ? (
            <FailedText>Message failed - try again</FailedText>
          ) : null}
          {message.latest_reactions && message.latest_reactions.length > 0 && (
>>>>>>> c7f71220
            <ReactionList
              visible={!this.state.reactionPickerVisible}
              latestReactions={message.latest_reactions}
              openReactionSelector={this.openReactionSelector}
              reactionCounts={message.reaction_counts}
            />
<<<<<<< HEAD
          )}
        {/* Reason for collapsible: https://github.com/facebook/react-native/issues/12966 */}
        <ContainerInner
          ref={(o) => (this.messageContainer = o)}
          collapsable={false}
        >
          {hasAttachment &&
            images.length <= 1 &&
            message.attachments.map((attachment, index) => (
              <Attachment
                key={`${message.id}-${index}`}
                attachment={attachment}
                actionHandler={this.props.handleAction}
                alignment={this.props.alignment}
              />
            ))}
          {images.length > 1 && (
            <Gallery alignment={this.props.alignment} images={images} />
=======
>>>>>>> c7f71220
          )}
          {/* Reason for collapsible: https://github.com/facebook/react-native/issues/12966 */}
          <ContainerInner
            ref={(o) => (this.messageContainer = o)}
            collapsable={false}
          >
            {hasAttachment &&
              images.length <= 1 &&
              message.attachments.map((attachment, index) => (
                <Attachment
                  key={`${message.id}-${index}`}
                  attachment={attachment}
                  actionHandler={this.props.handleAction}
                  alignment={this.props.alignment}
                />
              ))}
            {images.length > 1 && (
              <Gallery alignment={this.props.alignment} images={images} />
            )}
            <MessageText
              message={message}
              groupStyles={groupStyles}
              isMyMessage={isMyMessage}
              disabled={message.status === 'failed'}
              onMessageTouch={this.onMessageTouch}
              Message={Message}
              openThread={this.openThread}
              handleReaction={handleReaction}
            />
          </ContainerInner>
          <MessageReplies
            message={message}
            isThreadList={!!threadList}
            openThread={this.openThread}
            pos={pos}
          />
<<<<<<< HEAD
        </ContainerInner>

        {repliesEnabled ? (
          <MessageReplies
            message={message}
            isThreadList={!!threadList}
            openThread={this.openThread}
            pos={pos}
          />
        ) : null}
=======
>>>>>>> c7f71220

          {showTime ? (
            <MetaContainer>
              <MetaText alignment={pos}>
                {moment(message.created_at).format('h:mmA')}
              </MetaText>
            </MetaContainer>
          ) : null}

<<<<<<< HEAD
        <ActionSheet
          ref={(o) => {
            this.ActionSheet = o;
          }}
          title={<Text>Choose an action</Text>}
          options={options.map((o) => o.title)}
          cancelButtonIndex={0}
          destructiveButtonIndex={0}
          onPress={(index) => this.onActionPress(options[index].id)}
        />
        {reactionsEnabled ? (
=======
          <ActionSheet
            ref={(o) => {
              this.ActionSheet = o;
            }}
            title={<Text>Choose an action</Text>}
            options={options.map((o) => o.title)}
            cancelButtonIndex={0}
            destructiveButtonIndex={0}
            onPress={(index) => this.onActionPress(options[index].id)}
          />
>>>>>>> c7f71220
          <ReactionPicker
            reactionPickerVisible={this.state.reactionPickerVisible}
            handleReaction={handleReaction}
            latestReactions={message.latest_reactions}
            reactionCounts={message.reaction_counts}
            handleDismiss={() => {
              this.setState({ reactionPickerVisible: false });
            }}
            rpLeft={this.state.rpLeft}
            rpRight={this.state.rpRight}
            rpTop={this.state.rpTop}
          />
<<<<<<< HEAD
        ) : null}
      </Container>
    );
  }
}
=======
        </Container>
      );
    }
  },
);
>>>>>>> c7f71220
<|MERGE_RESOLUTION|>--- conflicted
+++ resolved
@@ -13,11 +13,7 @@
 import { Gallery } from '../Gallery';
 import { MESSAGE_ACTIONS } from '../../utils';
 import Immutable from 'seamless-immutable';
-<<<<<<< HEAD
-import { getTheme } from '../../styles/theme';
 import PropTypes from 'prop-types';
-=======
->>>>>>> c7f71220
 
 const Container = styled.TouchableOpacity`
   display: ${({ theme }) => theme.messageContent.container.display};
@@ -81,29 +77,24 @@
 
 const FailedText = styled.Text``;
 
-<<<<<<< HEAD
-export class MessageContent extends React.PureComponent {
-  static propTypes = {
-    /** enabled reactions, this is usually set by the parent component based on channel configs */
-    reactionsEnabled: PropTypes.bool.isRequired,
-    /** enabled replies, this is usually set by the parent component based on channel configs */
-    repliesEnabled: PropTypes.bool.isRequired,
-  };
-
-  static defaultProps = {
-    reactionsEnabled: true,
-    repliesEnabled: true,
-  };
-
-  constructor(props) {
-    super(props);
-=======
 export const MessageContent = themed(
   class MessageContent extends React.PureComponent {
     static themePath = 'messageContent';
+
+    static propTypes = {
+      /** enabled reactions, this is usually set by the parent component based on channel configs */
+      reactionsEnabled: PropTypes.bool.isRequired,
+      /** enabled replies, this is usually set by the parent component based on channel configs */
+      repliesEnabled: PropTypes.bool.isRequired,
+    };
+
+    static defaultProps = {
+      reactionsEnabled: true,
+      repliesEnabled: true,
+    };
+
     constructor(props) {
       super(props);
->>>>>>> c7f71220
 
       this.ActionSheet = false;
       this.state = { reactionPickerVisible: false };
@@ -174,24 +165,6 @@
       }
     };
 
-<<<<<<< HEAD
-  render() {
-    const {
-      message,
-      isMyMessage,
-      readOnly,
-      Message,
-      handleReaction,
-      threadList,
-      retrySendMessage,
-      messageActions,
-      reactionsEnabled,
-      repliesEnabled,
-    } = this.props;
-    const hasAttachment = Boolean(
-      message && message.attachments && message.attachments.length,
-    );
-=======
     render() {
       const {
         message,
@@ -203,11 +176,12 @@
         retrySendMessage,
         messageActions,
         groupStyles,
+        reactionsEnabled,
+        repliesEnabled,
       } = this.props;
       const hasAttachment = Boolean(
         message && message.attachments && message.attachments.length,
       );
->>>>>>> c7f71220
 
       const pos = isMyMessage(message) ? 'right' : 'left';
 
@@ -221,35 +195,9 @@
         hasAttachment &&
         message.attachments.filter((item) => item.type === 'image');
 
-<<<<<<< HEAD
-    if (
-      messageActions &&
-      reactionsEnabled &&
-      messageActions.indexOf(MESSAGE_ACTIONS.reactions) > -1
-    ) {
-      options.splice(1, 0, {
-        id: MESSAGE_ACTIONS.reactions,
-        title: 'Add Reaction',
-      });
-    }
-
-    if (
-      messageActions &&
-      repliesEnabled &&
-      messageActions.indexOf(MESSAGE_ACTIONS.reply) > -1 &&
-      !threadList
-    ) {
-      options.splice(1, 0, { id: MESSAGE_ACTIONS.reply, title: 'Reply' });
-    }
-    if (
-      messageActions &&
-      messageActions.indexOf(MESSAGE_ACTIONS.edit) > -1 &&
-      Message.canEditMessage()
-    )
-      options.splice(1, 0, { id: MESSAGE_ACTIONS.edit, title: 'Edit Message' });
-=======
       if (
         messageActions &&
+        reactionsEnabled &&
         messageActions.indexOf(MESSAGE_ACTIONS.reactions) > -1
       ) {
         options.splice(1, 0, {
@@ -260,6 +208,7 @@
 
       if (
         messageActions &&
+        repliesEnabled &&
         messageActions.indexOf(MESSAGE_ACTIONS.reply) > -1 &&
         !threadList
       ) {
@@ -274,7 +223,6 @@
           id: MESSAGE_ACTIONS.edit,
           title: 'Edit Message',
         });
->>>>>>> c7f71220
 
       if (
         messageActions &&
@@ -304,51 +252,21 @@
       if (message.status === 'failed')
         contentProps.onPress = retrySendMessage.bind(this, Immutable(message));
 
-<<<<<<< HEAD
-    return (
-      <Container {...contentProps}>
-        {message.status === 'failed' ? (
-          <FailedText>Message failed - try again</FailedText>
-        ) : null}
-        {reactionsEnabled &&
-          message.latest_reactions &&
-          message.latest_reactions.length > 0 && (
-=======
       return (
         <Container {...contentProps}>
           {message.status === 'failed' ? (
             <FailedText>Message failed - try again</FailedText>
           ) : null}
-          {message.latest_reactions && message.latest_reactions.length > 0 && (
->>>>>>> c7f71220
-            <ReactionList
-              visible={!this.state.reactionPickerVisible}
-              latestReactions={message.latest_reactions}
-              openReactionSelector={this.openReactionSelector}
-              reactionCounts={message.reaction_counts}
-            />
-<<<<<<< HEAD
-          )}
-        {/* Reason for collapsible: https://github.com/facebook/react-native/issues/12966 */}
-        <ContainerInner
-          ref={(o) => (this.messageContainer = o)}
-          collapsable={false}
-        >
-          {hasAttachment &&
-            images.length <= 1 &&
-            message.attachments.map((attachment, index) => (
-              <Attachment
-                key={`${message.id}-${index}`}
-                attachment={attachment}
-                actionHandler={this.props.handleAction}
-                alignment={this.props.alignment}
+          {reactionsEnabled &&
+            message.latest_reactions &&
+            message.latest_reactions.length > 0 && (
+              <ReactionList
+                visible={!this.state.reactionPickerVisible}
+                latestReactions={message.latest_reactions}
+                openReactionSelector={this.openReactionSelector}
+                reactionCounts={message.reaction_counts}
               />
-            ))}
-          {images.length > 1 && (
-            <Gallery alignment={this.props.alignment} images={images} />
-=======
->>>>>>> c7f71220
-          )}
+            )}
           {/* Reason for collapsible: https://github.com/facebook/react-native/issues/12966 */}
           <ContainerInner
             ref={(o) => (this.messageContainer = o)}
@@ -367,36 +285,51 @@
             {images.length > 1 && (
               <Gallery alignment={this.props.alignment} images={images} />
             )}
-            <MessageText
+            {/* Reason for collapsible: https://github.com/facebook/react-native/issues/12966 */}
+            <ContainerInner
+              ref={(o) => (this.messageContainer = o)}
+              collapsable={false}
+            >
+              {hasAttachment &&
+                images.length <= 1 &&
+                message.attachments.map((attachment, index) => (
+                  <Attachment
+                    key={`${message.id}-${index}`}
+                    attachment={attachment}
+                    actionHandler={this.props.handleAction}
+                    alignment={this.props.alignment}
+                  />
+                ))}
+              {images.length > 1 && (
+                <Gallery alignment={this.props.alignment} images={images} />
+              )}
+              <MessageText
+                message={message}
+                groupStyles={groupStyles}
+                isMyMessage={isMyMessage}
+                disabled={message.status === 'failed'}
+                onMessageTouch={this.onMessageTouch}
+                Message={Message}
+                openThread={this.openThread}
+                handleReaction={handleReaction}
+              />
+            </ContainerInner>
+            <MessageReplies
               message={message}
-              groupStyles={groupStyles}
-              isMyMessage={isMyMessage}
-              disabled={message.status === 'failed'}
-              onMessageTouch={this.onMessageTouch}
-              Message={Message}
+              isThreadList={!!threadList}
               openThread={this.openThread}
-              handleReaction={handleReaction}
+              pos={pos}
             />
           </ContainerInner>
-          <MessageReplies
-            message={message}
-            isThreadList={!!threadList}
-            openThread={this.openThread}
-            pos={pos}
-          />
-<<<<<<< HEAD
-        </ContainerInner>
-
-        {repliesEnabled ? (
-          <MessageReplies
-            message={message}
-            isThreadList={!!threadList}
-            openThread={this.openThread}
-            pos={pos}
-          />
-        ) : null}
-=======
->>>>>>> c7f71220
+
+          {repliesEnabled ? (
+            <MessageReplies
+              message={message}
+              isThreadList={!!threadList}
+              openThread={this.openThread}
+              pos={pos}
+            />
+          ) : null}
 
           {showTime ? (
             <MetaContainer>
@@ -406,19 +339,6 @@
             </MetaContainer>
           ) : null}
 
-<<<<<<< HEAD
-        <ActionSheet
-          ref={(o) => {
-            this.ActionSheet = o;
-          }}
-          title={<Text>Choose an action</Text>}
-          options={options.map((o) => o.title)}
-          cancelButtonIndex={0}
-          destructiveButtonIndex={0}
-          onPress={(index) => this.onActionPress(options[index].id)}
-        />
-        {reactionsEnabled ? (
-=======
           <ActionSheet
             ref={(o) => {
               this.ActionSheet = o;
@@ -429,7 +349,6 @@
             destructiveButtonIndex={0}
             onPress={(index) => this.onActionPress(options[index].id)}
           />
->>>>>>> c7f71220
           <ReactionPicker
             reactionPickerVisible={this.state.reactionPickerVisible}
             handleReaction={handleReaction}
@@ -442,16 +361,8 @@
             rpRight={this.state.rpRight}
             rpTop={this.state.rpTop}
           />
-<<<<<<< HEAD
-        ) : null}
-      </Container>
-    );
-  }
-}
-=======
         </Container>
       );
     }
   },
-);
->>>>>>> c7f71220
+);