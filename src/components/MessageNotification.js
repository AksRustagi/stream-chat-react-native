--- conflicted
+++ resolved
@@ -1,8 +1,5 @@
 import React, { PureComponent } from 'react';
-<<<<<<< HEAD
-=======
-import { TouchableOpacity, Animated } from 'react-native';
->>>>>>> e3ae7645
+import { Animated } from 'react-native';
 import PropTypes from 'prop-types';
 import styled from 'styled-components';
 
@@ -54,31 +51,21 @@
   }
 
   render() {
-<<<<<<< HEAD
     if (!this.props.showNotification) {
       return null;
     } else {
       return (
-        <Container onPress={this.props.onClick} onClick={this.props.onClick}>
-          {this.props.children}
-        </Container>
+        <Animated.View
+        // style={{
+        //   ...styles.container,
+        //   opacity: this.state.notificationOpacity,
+        // }}
+        >
+          <Container onPress={this.props.onClick} onClick={this.props.onClick}>
+            {this.props.children}
+          </Container>
+        </Animated.View>
       );
     }
-=======
-    const styles = buildStylesheet('MessageNotification', this.props.style);
-    return (
-      <Animated.View
-        style={{ ...styles.container, opacity: this.state.notificationOpacity }}
-      >
-        <TouchableOpacity
-          onPress={this.props.onClick}
-          onClick={this.props.onClick}
-          style={{ backgroundColor: 'transparent' }}
-        >
-          {this.props.children}
-        </TouchableOpacity>
-      </Animated.View>
-    );
->>>>>>> e3ae7645
   }
 }