import React, { useContext } from 'react';
import { TouchableOpacity } from 'react-native';
import PropTypes from 'prop-types';

import MessageSimple from './MessageSimple/MessageSimple';

import {
  ChannelContext,
  ChatContext,
  KeyboardContext,
  MessagesContext,
} from '../../context';

/**
 * Since this component doesn't consume `messages` from `MessagesContext`,
 * we memoized and broke it up to prevent new messages from re-rendering
 * each individual Message component.
 */
const MessageWithContext = React.memo((props) => {
  const {
    channel,
    dismissKeyboard,
    dismissKeyboardOnMessageTouch = true,
    emojiData,
    message,
    Message,
    onMessageTouch: onMessageTouchProp,
    removeMessage,
    retrySendMessage,
    setEditingState,
    updateMessage,
  } = props;

  const { client } = useContext(ChatContext);

  const isMyMessage = (message) => client.user.id === message.user.id;

  const isAdmin = () =>
    client.user.role === 'admin' ||
    (channel.state &&
      channel.state.membership &&
      channel.state.membership.role === 'admin');

  const isOwner = () =>
    channel.state &&
    channel.state.membership &&
    channel.state.membership.role === 'owner';

  const isModerator = () =>
    channel.state &&
    channel.state.membership &&
    (channel.state.membership.role === 'channel_moderator' ||
      channel.state.membership.role === 'moderator');

  const canEditMessage = () =>
    isMyMessage(message) || isModerator() || isOwner() || isAdmin();

  const canDeleteMessage = () => canEditMessage();

  const handleFlag = async () => await client.flagMessage(message.id);

<<<<<<< HEAD
  const handleMute = async () => await client.flagMessage(message.user.id);
=======
  const handleMute = async () => await client.muteUser(message.user.id);
>>>>>>> 247affa5

  const handleEdit = () => setEditingState(message);

  const handleDelete = async () => {
    const data = await client.deleteMessage(message.id);
    updateMessage(data.message);
  };

  const handleReaction = async (reactionType) => {
    let userExistingReaction;

    for (const reaction of message.own_reactions) {
      /**
       * Own user should only ever contain the current user id, just in
       * case we check to prevent bugs with message updates from breaking reactions
       */
      if (
        client.userID === reaction.user.id &&
        reaction.type === reactionType
      ) {
        userExistingReaction = reaction;
      } else if (client.userID !== reaction.user.id) {
        console.warn(
          `message.own_reactions contained reactions from a different user, this indicates a bug`,
        );
      }
    }

    // Add reaction to local state, make API call in background, revert to old message if fails
    try {
      if (userExistingReaction) {
        channel.state.removeReaction(userExistingReaction);
        await channel.deleteReaction(message.id, userExistingReaction.type);
      } else {
        const tmpReaction = {
          created_at: new Date(),
          message_id: message.id,
          type: reactionType,
          user: client.user,
        };

        channel.state.addReaction(tmpReaction);
        await channel.sendReaction(message.id, { type: reactionType });
      }
    } catch (e) {
      updateMessage(message);
    }
  };

  const handleAction = async (name, value) => {
    const data = await channel.sendAction(message.id, { name: value });
    if (data && data.message) {
      updateMessage(data.message);
    } else {
      removeMessage(message);
    }
  };

  const handleRetry = async (message) => await retrySendMessage(message);

  const onMessageTouch = (e, message) => {
    if (onMessageTouchProp) {
      onMessageTouchProp(e, message);
    }
    if (dismissKeyboardOnMessageTouch) {
      dismissKeyboard();
    }
  };

  const getTotalReactionCount = (supportedReactions) => {
    let count;
    if (!supportedReactions) {
      supportedReactions = emojiData;
    }

    const reactionCounts = message.reaction_counts;

    if (reactionCounts && Object.keys(reactionCounts).length > 0) {
      count = 0;
      Object.keys(reactionCounts).map((key) => {
        if (supportedReactions.find((e) => e.id === key)) {
          count += reactionCounts[key];
        }
        return count;
      });
    }
    return count;
  };

  const actionsEnabled =
    message.type === 'regular' && message.status === 'received';

  const actionProps = {};

  if (channel && channel.getConfig()) {
    actionProps.reactionsEnabled = channel.getConfig().reactions;
    actionProps.repliesEnabled = channel.getConfig().reactions;
  }

  return (
    <TouchableOpacity
      activeOpacity={1}
      onPress={(e) => onMessageTouch(e, message)}
      testID='message-wrapper'
    >
      <Message
        {...props}
        {...actionProps}
        actionsEnabled={actionsEnabled}
        canDeleteMessage={canDeleteMessage}
        canEditMessage={canEditMessage}
        getTotalReactionCount={getTotalReactionCount}
        handleAction={handleAction}
        handleDelete={handleDelete}
        handleEdit={handleEdit}
        handleFlag={handleFlag}
        handleMute={handleMute}
        handleReaction={handleReaction}
        handleRetry={handleRetry}
        isAdmin={isAdmin}
        isModerator={isModerator}
        isMyMessage={isMyMessage}
        onMessageTouch={(e) => onMessageTouch(e, message)}
      />
    </TouchableOpacity>
  );
});

MessageWithContext.displayName = 'messageWithContext';

/**
 * Message - A high level component which implements all the logic required for a message.
 * The actual rendering of the message is delegated via the "Message" property
 *
 * @example ../docs/Message.md
 */
const Message = (props) => {
  const { channel } = useContext(ChannelContext);
  const {
    editing,
    emojiData,
    Message = MessageSimple,
    removeMessage,
    retrySendMessage,
    setEditingState,
    updateMessage,
  } = useContext(MessagesContext);
  const { dismissKeyboard } = useContext(KeyboardContext);

  return (
    <MessageWithContext
      {...props}
      {...{
        channel,
        dismissKeyboard,
        editing,
        emojiData,
        Message,
        removeMessage,
        retrySendMessage,
        setEditingState,
        updateMessage,
      }}
    />
  );
};

Message.propTypes = {
  /**
   * Style object for action sheet (used to message actions).
   * Supported styles: https://github.com/beefe/react-native-actionsheet/blob/master/lib/styles.js
   */
  actionSheetStyles: PropTypes.object,
  /**
   * Custom UI component for attachment icon for type 'file' attachment.
   * Defaults to: https://github.com/GetStream/stream-chat-react-native/blob/master/src/components/FileIcon.js
   */
  AttachmentFileIcon: PropTypes.oneOfType([
    PropTypes.node,
    PropTypes.elementType,
  ]),
  /** Should keyboard be dismissed when messaged is touched */
  dismissKeyboardOnMessageTouch: PropTypes.bool,
  /**
   * Position of message in group - top, bottom, middle, single.
   *
   * Message group is a group of consecutive messages from same user. groupStyles can be used to style message as per their position in message group
   * e.g., user avatar (to which message belongs to) is only showed for last (bottom) message in group.
   */
  groupStyles: PropTypes.array,
  /** Latest message id on current channel */
  lastReceivedId: PropTypes.string,
  /** Current [message object](https://getstream.io/chat/docs/#message_format) */
  message: PropTypes.object.isRequired,
  /**
   * Array of allowed actions on message. e.g. ['edit', 'delete', 'reactions', 'reply']
   * If all the actions need to be disabled, empty array or false should be provided as value of prop.
   * */
  messageActions: PropTypes.oneOfType([PropTypes.bool, PropTypes.array]),
  /**
   * Callback for onPress event on Message component
   *
   * @param e       Event object for onPress event
   * @param message Message object which was pressed
   *
   * @deprecated Use onPress instead
   * */
  onMessageTouch: PropTypes.func,
  /**
   * Handler to open the thread on message. This is callback for touch event for replies button.
   *
   * @param message A message object to open the thread upon.
   */
  onThreadSelect: PropTypes.func,
  /** A list of users that have read this message **/
  readBy: PropTypes.array,
  /**
   * @deprecated Please use `disabled` instead.
   *
   * Disables the message UI. Which means, message actions, reactions won't work.
   */
  readOnly: PropTypes.bool,
  /** Whether or not the MessageList is part of a Thread */
  threadList: PropTypes.bool,
};

Message.themePath = 'message';

Message.extraThemePaths = ['avatar'];

export default Message;<|MERGE_RESOLUTION|>--- conflicted
+++ resolved
@@ -59,11 +59,7 @@
 
   const handleFlag = async () => await client.flagMessage(message.id);
 
-<<<<<<< HEAD
-  const handleMute = async () => await client.flagMessage(message.user.id);
-=======
   const handleMute = async () => await client.muteUser(message.user.id);
->>>>>>> 247affa5
 
   const handleEdit = () => setEditingState(message);
 
