--- conflicted
+++ resolved
@@ -1,10 +1,5 @@
 import React from 'react';
-<<<<<<< HEAD
 import styled from 'styled-components';
-import Immutable from 'seamless-immutable';
-=======
-import styled from '@stream-io/styled-components';
->>>>>>> 5488d002
 import PropTypes from 'prop-types';
 import { ActionSheetCustom as ActionSheet } from 'react-native-actionsheet';
 import Immutable from 'seamless-immutable';
