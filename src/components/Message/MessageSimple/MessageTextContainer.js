--- conflicted
+++ resolved
@@ -1,12 +1,6 @@
 import React from 'react';
-<<<<<<< HEAD
 import PropTypes from 'prop-types';
-
 import styled, { withTheme } from 'styled-components';
-=======
-import styled, { withTheme } from '@stream-io/styled-components';
-import PropTypes from 'prop-types';
->>>>>>> 5488d002
 
 import { renderText } from '../../../utils/renderText';
 import { capitalize } from '../../../utils/utils';
