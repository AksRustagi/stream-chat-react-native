import React from 'react';
<<<<<<< HEAD
import styled from 'styled-components';
import { Avatar } from '../../Avatar';
=======
import styled from '@stream-io/styled-components';
>>>>>>> 5488d002
import PropTypes from 'prop-types';

import Avatar from '../../Avatar/Avatar';

const Container = styled.View`
  margin-right: ${({ alignment }) => (alignment === 'left' ? 8 : 0)}px;
  margin-left: ${({ alignment }) => (alignment === 'right' ? 8 : 0)}px;
  ${({ theme }) => theme.message.avatarWrapper.container.css}
`;

const Spacer = styled.View`
  width: 32px;
  height: 28px;
  ${({ theme }) => theme.message.avatarWrapper.spacer.css}
`;

const MessageAvatar = ({
  message,
  alignment,
  groupStyles,
  showAvatar = null,
}) => {
  let visible = showAvatar;

  if (visible === null) {
    visible =
      groupStyles[0] === 'single' || groupStyles[0] === 'bottom' ? true : false;
  }

  return (
    <Container alignment={alignment}>
      {visible ? (
        <Avatar
          image={message.user.image}
          name={message.user.name || message.user.id}
        />
      ) : (
        <Spacer />
      )}
    </Container>
  );
};

MessageAvatar.propTypes = {
  /**
   * Position of message in group - top, bottom, middle, single.
   *
   * Message group is a group of consecutive messages from same user. groupStyles can be used to style message as per their position in message group
   * e.g., user avatar (to which message belongs to) is only showed for last (bottom) message in group.
   */
  groupStyles: PropTypes.array,
  /**
   * Returns true if message (param) belongs to current user, else false
   *
   * @param message
   * */
  isMyMessage: PropTypes.func,
  /** Current [message object](https://getstream.io/chat/docs/#message_format) */
  message: PropTypes.object,
};

export default MessageAvatar;<|MERGE_RESOLUTION|>--- conflicted
+++ resolved
@@ -1,11 +1,6 @@
 import React from 'react';
-<<<<<<< HEAD
+import PropTypes from 'prop-types';
 import styled from 'styled-components';
-import { Avatar } from '../../Avatar';
-=======
-import styled from '@stream-io/styled-components';
->>>>>>> 5488d002
-import PropTypes from 'prop-types';
 
 import Avatar from '../../Avatar/Avatar';
 
