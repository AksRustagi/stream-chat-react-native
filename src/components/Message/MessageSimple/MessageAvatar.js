import React from 'react';
import styled from '@stream-io/styled-components';
import PropTypes from 'prop-types';

<<<<<<< HEAD
import { Avatar } from '../../Avatar';
=======
import Avatar from '../../Avatar/Avatar';
>>>>>>> 3047eb91

const Container = styled.View`
  margin-left: ${({ alignment }) => (alignment === 'right' ? 8 : 0)};
  margin-right: ${({ alignment }) => (alignment === 'left' ? 8 : 0)};
  ${({ theme }) => theme.message.avatarWrapper.container.css}
`;

const Spacer = styled.View`
  height: 28;
  width: 32;
  ${({ theme }) => theme.message.avatarWrapper.spacer.css}
`;

const MessageAvatar = ({ alignment, groupStyles, message, showAvatar }) => {
  const visible =
    showAvatar != null
      ? showAvatar
      : groupStyles[0] === 'single' || groupStyles[0] === 'bottom'
      ? true
      : false;

  return (
    <Container alignment={alignment} testID='message-avatar'>
      {visible ? (
        <Avatar
          image={message.user.image}
          name={message.user.name || message.user.id}
        />
      ) : (
        <Spacer />
      )}
    </Container>
  );
};

MessageAvatar.propTypes = {
  /**
   * Avatar alignment 'left' or 'right'.
   */
  alignment: PropTypes.string,
  /**
   * Position of message in group - top, bottom, middle, single.
   *
   * Message group is a group of consecutive messages from same user. groupStyles can be used to style message as per their position in message group
   * e.g., user avatar (to which message belongs to) is only showed for last (bottom) message in group.
   */
  groupStyles: PropTypes.array,
  /** Current [message object](https://getstream.io/chat/docs/#message_format) */
  message: PropTypes.object,
  /**
   * Should show avatar.
   */
  showAvatar: PropTypes.bool,
};

export default MessageAvatar;<|MERGE_RESOLUTION|>--- conflicted
+++ resolved
@@ -2,27 +2,23 @@
 import styled from '@stream-io/styled-components';
 import PropTypes from 'prop-types';
 
-<<<<<<< HEAD
-import { Avatar } from '../../Avatar';
-=======
 import Avatar from '../../Avatar/Avatar';
->>>>>>> 3047eb91
 
 const Container = styled.View`
-  margin-left: ${({ alignment }) => (alignment === 'right' ? 8 : 0)};
-  margin-right: ${({ alignment }) => (alignment === 'left' ? 8 : 0)};
+  margin-left: ${({ alignment }) => (alignment === 'right' ? 8 : 0)}px;
+  margin-right: ${({ alignment }) => (alignment === 'left' ? 8 : 0)}px;
   ${({ theme }) => theme.message.avatarWrapper.container.css}
 `;
 
 const Spacer = styled.View`
-  height: 28;
-  width: 32;
+  height: 28px;
+  width: 32px;
   ${({ theme }) => theme.message.avatarWrapper.spacer.css}
 `;
 
 const MessageAvatar = ({ alignment, groupStyles, message, showAvatar }) => {
   const visible =
-    showAvatar != null
+    typeof showAvatar === 'boolean'
       ? showAvatar
       : groupStyles[0] === 'single' || groupStyles[0] === 'bottom'
       ? true
