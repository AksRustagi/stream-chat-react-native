import React, { PureComponent } from 'react';
import { View, Text } from 'react-native';
import {
  withChannelContext,
  withSuggestionsContext,
  withKeyboardContext,
} from '../context';
import { logChatPromiseExecution } from 'stream-chat';
import { ImageUploadPreview } from './ImageUploadPreview';
import { FileUploadPreview } from './FileUploadPreview';
import { IconSquare } from './IconSquare';
import { pickImage, pickDocument } from '../native';
import { lookup } from 'mime-types';
import Immutable from 'seamless-immutable';
import { FileState, ACITriggerSettings } from '../utils';
import PropTypes from 'prop-types';
import uniq from 'lodash/uniq';
import styled from '@stream-io/styled-components';
import { themed } from '../styles/theme';

import { ActionSheetCustom as ActionSheet } from 'react-native-actionsheet';
// import iconMedia from '../images/icons/icon_attach-media.png';

import iconEdit from '../images/icons/icon_edit.png';
import iconNewMessage from '../images/icons/icon_new_message.png';
import iconAddAttachment from '../images/icons/plus-outline.png';
import iconGallery from '../images/icons/icon_attach-media.png';
import iconFolder from '../images/icons/icon_folder.png';
import iconClose from '../images/icons/icon_close.png';
import { AutoCompleteInput } from './AutoCompleteInput';

// https://stackoverflow.com/a/6860916/2570866
function generateRandomId() {
  // prettier-ignore
  return (S4() + S4() + "-" + S4() + "-" + S4() + "-" + S4() + "-" + S4() + S4() + S4());
}

function S4() {
  return (((1 + Math.random()) * 0x10000) | 0).toString(16).substring(1);
}

const Container = styled(({ padding, ...rest }) => <View {...rest} />)`
  display: flex;
  flex-direction: column;
  border-radius: 10;
  background-color: rgba(0, 0, 0, 0.05);
  padding-top: ${({ theme, padding }) =>
    padding ? theme.messageInput.container.conditionalPadding : 0}px;
  margin-left: 10px;
  margin-right: 10px;
  ${({ theme }) => theme.messageInput.container.css}
`;

const InputBoxContainer = styled.View`
  display: flex;
  flex-direction: row;
  padding-left: 10px;
  padding-right: 10px;
  min-height: 46;
  margin: 10px;
  align-items: center;
  ${({ theme }) => theme.messageInput.inputBoxContainer.css}
`;

const AttachButton = styled.TouchableOpacity`
  margin-right: 8;
  ${({ theme }) => theme.messageInput.attachButton.css}
`;

const AttachButtonIcon = styled.Image`
  width: 15;
  height: 15;
  ${({ theme }) => theme.messageInput.attachButtonIcon.css}
`;

const SendButton = styled.TouchableOpacity`
  margin-left: 8;
  ${({ theme }) => theme.messageInput.sendButton.css}
`;

const SendButtonIcon = styled.Image`
  width: 15;
  height: 15;
  ${({ theme }) => theme.messageInput.sendButtonIcon.css}
`;
/**
 * UI Component for message input
 * Its a consumer of [Channel Context](https://getstream.github.io/stream-chat-react-native/#channelcontext)
 * and [Keyboard Context](https://getstream.github.io/stream-chat-react-native/#keyboardcontext)
 *
 * @example ./docs/MessageInput.md
 * @extends PureComponent
 */
const MessageInput = withKeyboardContext(
  withSuggestionsContext(
    withChannelContext(
      themed(
        class MessageInput extends PureComponent {
          constructor(props) {
            super(props);
            const state = this.getMessageDetailsForState(props.editing);
            this.state = { ...state };
          }

          static themePath = 'messageInput';
          static propTypes = {
            /**
             * Override image upload request
             *
             * @param
             * @param channel Current channel object
             * */
            doImageUploadRequest: PropTypes.func,
            /**
             * Override file upload request
             *
             * @param
             * @param channel Current channel object
             * */
            doDocUploadRequest: PropTypes.func,
            /** Limit on allowed number of files to attach at a time. */
            maxNumberOfFiles: PropTypes.number,
            /** If component should have image picker functionality  */
            hasImagePicker: PropTypes.bool,
            /** @see See [keyboard context](https://getstream.github.io/stream-chat-react-native/#keyboardcontext) */
            dismissKeyboard: PropTypes.func,
            /** If component should have file picker functionality  */
            hasFilePicker: PropTypes.bool,
            /** @see See [channel context](https://getstream.github.io/stream-chat-react-native/#channelcontext) */
            members: PropTypes.object,
            /** @see See [channel context](https://getstream.github.io/stream-chat-react-native/#channelcontext) */
            watchers: PropTypes.object,
            /** @see See [channel context](https://getstream.github.io/stream-chat-react-native/#channelcontext) */
            editing: PropTypes.object,
            /** @see See [channel context](https://getstream.github.io/stream-chat-react-native/#channelcontext) */
            clearEditingState: PropTypes.func,
            /** @see See [channel context](https://getstream.github.io/stream-chat-react-native/#channelcontext) */
            client: PropTypes.object,
            /** @see See [channel context](https://getstream.github.io/stream-chat-react-native/#channelcontext) */
            sendMessage: PropTypes.func,
            /** Parent message object - in case of thread */
            parent: PropTypes.object,
            /** @see See [channel context](https://getstream.github.io/stream-chat-react-native/#channelcontext) */
            channel: PropTypes.object,
            /** Ref callback to set reference on input box container */
            setInputBoxContainerRef: PropTypes.func,
            /** @see See [suggestions context](https://getstream.github.io/stream-chat-react-native/#suggestionscontext) */
            openSuggestions: PropTypes.func,
            /** @see See [suggestions context](https://getstream.github.io/stream-chat-react-native/#suggestionscontext) */
            closeSuggestions: PropTypes.func,
            /** @see See [suggestions context](https://getstream.github.io/stream-chat-react-native/#suggestionscontext) */
            updateSuggestions: PropTypes.func,
          };

          static defaultProps = {
            hasImagePicker: true,
            hasFilePicker: true,
          };

          getMessageDetailsForState = (message) => {
            const imageOrder = [];
            const imageUploads = {};
            const fileOrder = [];
            const fileUploads = {};
            const attachments = [];
            let mentioned_users = [];
            let text = '';

            if (message) {
              text = message.text;
              for (const attach of message.attachments) {
                if (attach.type === 'image') {
                  const id = generateRandomId();
                  imageOrder.push(id);
                  imageUploads[id] = {
                    id,
                    url: attach.image_url,
                    state: 'finished',
                    file: { name: attach.fallback },
                  };
                } else if (attach.type === 'file') {
                  const id = generateRandomId();
                  fileOrder.push(id);
                  fileUploads[id] = {
                    id,
                    url: attach.asset_url,
                    state: 'finished',
                    file: {
                      name: attach.title,
                      type: attach.mime_type,
                      size: attach.file_size,
                    },
                  };
                } else {
                  attachments.push(attach);
                }
              }

              if (message.mentioned_users) {
                mentioned_users = [...message.mentioned_users];
              }
            }
            return {
              text,
              attachments,
              imageOrder,
              imageUploads: Immutable(imageUploads),
              fileOrder,
              fileUploads: Immutable(fileUploads),
              mentioned_users,
              numberOfUploads: 0,
            };
          };

          getUsers = () => {
            const users = [];
            const members = this.props.members;
            const watchers = this.props.watchers;
            if (members && Object.values(members).length) {
              Object.values(members).forEach((member) =>
                users.push(member.user),
              );
            }

            if (watchers && Object.values(watchers).length) {
              users.push(...Object.values(watchers));
            }
<<<<<<< HEAD
          }
          const usersArray = Object.values(userMap);
          return usersArray;
        };

        componentDidMount() {
          if (this.props.editing || this.props.focus) this.inputBox.focus();
        }

        componentDidUpdate(prevProps) {
          if (this.props.editing || this.props.focus) this.inputBox.focus();
          if (
            this.props.editing &&
            prevProps.editing &&
            this.props.editing.id === prevProps.editing.id
          ) {
            return;
          }
=======
>>>>>>> c99b94c2

            // make sure we don't list users twice
            const userMap = {};
            for (const user of users) {
              if (user !== undefined && !userMap[user.id]) {
                userMap[user.id] = user;
              }
            }
            const usersArray = Object.values(userMap);
            return usersArray;
          };

          componentDidMount() {
            if (this.props.editing) this.inputBox.focus();
          }

          componentDidUpdate(prevProps) {
            if (this.props.editing) this.inputBox.focus();
            if (
              this.props.editing &&
              prevProps.editing &&
              this.props.editing.id === prevProps.editing.id
            ) {
              return;
            }

            if (this.props.editing && !prevProps.editing) {
              this.setState(this.getMessageDetailsForState(this.props.editing));
            }

            if (
              this.props.editing &&
              prevProps.editing &&
              this.props.editing.id !== prevProps.editing.id
            ) {
              this.setState(this.getMessageDetailsForState(this.props.editing));
            }

            if (!this.props.editing && prevProps.editing) {
              this.setState(this.getMessageDetailsForState());
            }
          }

          onSelectItem = (item) => {
            this.setState((prevState) => ({
              mentioned_users: [...prevState.mentioned_users, item.id],
            }));
          };

          sendMessage = () => {
            const attachments = [];
            for (const id of this.state.imageOrder) {
              const image = this.state.imageUploads[id];
              if (!image || image.state === FileState.UPLOAD_FAILED) {
                continue;
              }
              if (image.state === FileState.UPLOADING) {
                // TODO: show error to user that they should wait until image is uploaded
                return;
              }
              attachments.push({
                type: 'image',
                image_url: image.url,
                fallback: image.file.name,
              });
            }

            for (const id of this.state.fileOrder) {
              const upload = this.state.fileUploads[id];
              if (!upload || upload.state === FileState.UPLOAD_FAILED) {
                continue;
              }
              if (upload.state === FileState.UPLOADING) {
                // TODO: show error to user that they should wait until image is uploaded
                return;
              }
              attachments.push({
                type: 'file',
                asset_url: upload.url,
                title: upload.file.name,
                mime_type: upload.file.type,
                file_size: upload.file.size,
              });
            }

            // Disallow sending message if its empty.
            if (!this.state.text && attachments.length === 0) return;

            if (this.props.editing) {
              const updatedMessage = { ...this.props.editing };

              updatedMessage.text = this.state.text;
              updatedMessage.attachments = attachments;
              updatedMessage.mentioned_users = this.state.mentioned_users.map(
                (mu) => mu.id,
              );
              // TODO: Remove this line and show an error when submit fails
              this.props.clearEditingState();

              const updateMessagePromise = this.props.client
                .updateMessage(updatedMessage)
                .then(() => {
                  this.props.clearEditingState();
                });
              logChatPromiseExecution(updateMessagePromise, 'update message');
            } else {
              try {
                this.props.sendMessage({
                  text: this.state.text,
                  parent: this.props.parent,
                  mentioned_users: uniq(this.state.mentioned_users),
                  attachments,
                });
                this.setState({
                  text: '',
                  imageUploads: Immutable({}),
                  imageOrder: Immutable([]),
                  fileUploads: Immutable({}),
                  fileOrder: Immutable([]),
                  mentioned_users: [],
                });
              } catch (err) {
                console.log('Fialed');
              }
            }
          };

          updateMessage = async () => {
            try {
              await this.props.client.updateMessage({
                ...this.props.editing,
                text: this.state.text,
              });

              this.setState({ text: '' });
              this.props.clearEditingState();
            } catch (err) {
              console.log(err);
            }
          };

          // https://stackoverflow.com/a/29234240/7625485
          constructTypingString = (dict) => {
            const arr2 = Object.keys(dict);
            const arr3 = [];
            arr2.forEach((item, i) => {
              if (this.props.client.user.id === dict[arr2[i]].user.id) {
                return;
              }
              arr3.push(dict[arr2[i]].user.name || dict[arr2[i]].user.id);
            });
            let outStr = '';
            if (arr3.length === 1) {
              outStr = arr3[0] + ' is typing...';
              dict;
            } else if (arr3.length === 2) {
              //joins all with "and" but =no commas
              //example: "bob and sam"
              outStr = arr3.join(' and ') + ' are typing...';
            } else if (arr3.length > 2) {
              //joins all with commas, but last one gets ", and" (oxford comma!)
              //example: "bob, joe, and sam"
              outStr =
                arr3.slice(0, -1).join(', ') +
                ', and ' +
                arr3.slice(-1) +
                ' are typing...';
            }

            return outStr;
          };

          _pickFile = async () => {
            if (
              this.props.maxNumberOfFiles &&
              this.state.numberOfUploads >= this.props.maxNumberOfFiles
            )
              return;

            const result = await pickDocument();
            if (result.type === 'cancel') {
              return;
            }
            const mimeType = lookup(result.name);

            if (mimeType.startsWith('image/')) {
              this.uploadNewImage(result);
            } else {
              this.uploadNewFile(result);
            }
          };

          uploadNewFile = (file) => {
            const id = generateRandomId();
            const mimeType = lookup(file.name);
            /* eslint-disable */
            this.setState((prevState) => {
              return {
                numberOfUploads: prevState.numberOfUploads + 1,
                fileOrder: prevState.fileOrder.concat([id]),
                fileUploads: prevState.fileUploads.setIn([id], {
                  id,
                  file: { ...file, type: mimeType },
                  state: FileState.UPLOADING,
                }),
              };
            });
            /* eslint-enable */

            this._uploadFile(id);
          };

          _uploadFile = async (id) => {
            const doc = this.state.fileUploads[id];
            if (!doc) {
              return;
            }
            const { file } = doc;

            await this.setState((prevState) => ({
              fileUploads: prevState.fileUploads.setIn(
                [id, 'state'],
                FileState.UPLOADING,
              ),
            }));

            let response = {};
            response = {};
            try {
              if (this.props.doDocUploadRequest) {
                response = await this.props.doDocUploadRequest(
                  file,
                  this.props.channel,
                );
              } else {
                response = await this.props.channel.sendFile(file.uri);
              }
            } catch (e) {
              console.warn(e);
              await this.setState((prevState) => {
                const image = prevState.fileUploads[id];
                if (!image) {
                  return {
                    numberOfUploads: prevState.numberOfUploads - 1,
                  };
                }
                return {
                  fileUploads: prevState.fileUploads.setIn(
                    [id, 'state'],
                    FileState.UPLOAD_FAILED,
                  ),
                  numberOfUploads: prevState.numberOfUploads - 1,
                };
              });

              return;
            }

            this.setState((prevState) => ({
              fileUploads: prevState.fileUploads
                .setIn([id, 'state'], FileState.UPLOADED)
                .setIn([id, 'url'], response.file),
            }));
          };

          _pickImage = async () => {
            if (
              this.props.maxNumberOfFiles &&
              this.state.numberOfUploads >= this.props.maxNumberOfFiles
            )
              return;

            const result = await pickImage();
            if (result.cancelled) {
              return;
            }

            this.uploadNewImage(result);
          };

          uploadNewImage = (image) => {
            const id = generateRandomId();
            /* eslint-disable */
            this.setState((prevState) => {
              return {
                numberOfUploads: prevState.numberOfUploads + 1,
                imageOrder: prevState.imageOrder.concat([id]),
                imageUploads: prevState.imageUploads.setIn([id], {
                  id,
                  file: image,
                  state: FileState.UPLOADING,
                }),
              };
            });
            /* eslint-enable */

            this._uploadImage(id);
          };

          _removeImage = (id) => {
            this.setState((prevState) => {
              const img = prevState.imageUploads[id];
              if (!img) {
                return {};
              }
              return {
                numberOfUploads: prevState.numberOfUploads - 1,
                imageUploads: prevState.imageUploads.set(id, undefined), // remove
                imageOrder: prevState.imageOrder.filter((_id) => id !== _id),
              };
            });
          };

          _removeFile = (id) => {
            this.setState((prevState) => {
              const file = prevState.fileUploads[id];
              if (!file) {
                return {};
              }
              return {
                numberOfUploads: prevState.numberOfUploads - 1,
                fileUploads: prevState.fileUploads.set(id, undefined), // remove
                fileOrder: prevState.fileOrder.filter((_id) => id !== _id),
              };
            });
          };

          _uploadImage = async (id) => {
            const img = this.state.imageUploads[id];
            if (!img) {
              return;
            }
            const { file } = img;

            await this.setState((prevState) => ({
              imageUploads: prevState.imageUploads.setIn(
                [id, 'state'],
                FileState.UPLOADING,
              ),
            }));

            let response = {};
            response = {};

            const filename = (file.name || file.uri).replace(
              /^(file:\/\/|content:\/\/)/,
              '',
            );
            const contentType = lookup(filename) || 'application/octet-stream';

            try {
              if (this.props.doImageUploadRequest) {
                response = await this.props.doImageUploadRequest(
                  file,
                  this.props.channel,
                );
              } else {
                response = await this.props.channel.sendImage(
                  file.uri,
                  null,
                  contentType,
                );
              }
            } catch (e) {
              console.warn(e);
              await this.setState((prevState) => {
                const image = prevState.imageUploads[id];
                if (!image) {
                  return {
                    numberOfUploads: prevState.numberOfUploads - 1,
                  };
                }

                return {
                  imageUploads: prevState.imageUploads.setIn(
                    [id, 'state'],
                    FileState.UPLOAD_FAILED,
                  ),
                  numberOfUploads: prevState.numberOfUploads - 1,
                };
              });

              return;
            }
            this.setState((prevState) => ({
              imageUploads: prevState.imageUploads
                .setIn([id, 'state'], FileState.UPLOADED)
                .setIn([id, 'url'], response.file),
            }));
          };

          onChange = (text) => {
            this.setState({ text });

            if (text) {
              logChatPromiseExecution(
                this.props.channel.keystroke(),
                'start typing event',
              );
            }
          };

          setInputBoxRef = (o) => (this.inputBox = o);

          getCommands = () => {
            const config = this.props.channel.getConfig();

            if (!config) return [];

            const allCommands = config.commands;
            return allCommands;
          };

          closeAttachActionSheet = () => {
            this.attachActionSheet.hide();
          };
          render() {
            const { hasImagePicker, hasFilePicker } = this.props;

            let editingBoxStyles = {};
            if (this.props.editing) {
              editingBoxStyles = {
                paddingLeft: 0,
                paddingRight: 0,
                shadowColor: 'gray',
                shadowOpacity: 0.5,
                shadowOffset: { width: 1, height: -3 },
                zIndex: 100,
                backgroundColor: 'white',
              };
            }

            return (
              <React.Fragment>
                <View style={editingBoxStyles}>
                  {this.props.editing && (
                    <View
                      style={{
                        flexDirection: 'row',
                        alignItems: 'center',
                        justifyContent: 'space-between',
                        padding: 10,
                      }}
                    >
                      <Text style={{ fontWeight: 'bold' }}>
                        Editing Message
                      </Text>
                      <IconSquare
                        onPress={() => {
                          this.props.clearEditingState();
                        }}
                        icon={iconClose}
                      />
                    </View>
                  )}

                  <Container padding={this.state.imageUploads.length > 0}>
                    {this.state.fileUploads && (
                      <FileUploadPreview
                        removeFile={this._removeFile}
                        retryUpload={this._uploadFile}
                        fileUploads={this.state.fileOrder.map(
                          (id) => this.state.fileUploads[id],
                        )}
                      />
                    )}
                    {this.state.imageUploads && (
                      <ImageUploadPreview
                        removeImage={this._removeImage}
                        retryUpload={this._uploadImage}
                        imageUploads={this.state.imageOrder.map(
                          (id) => this.state.imageUploads[id],
                        )}
                      />
                    )}
                    <InputBoxContainer ref={this.props.setInputBoxContainerRef}>
                      <AttachButton
                        onPress={async () => {
                          if (hasImagePicker && hasFilePicker) {
                            await this.props.dismissKeyboard();
                            this.attachActionSheet.show();
                          } else if (hasImagePicker && !hasFilePicker)
                            this._pickImage();
                          else if (!hasImagePicker && hasFilePicker)
                            this._pickFile();
                        }}
                      >
                        <AttachButtonIcon source={iconAddAttachment} />
                      </AttachButton>
                      {/**
                    TODO: Use custom action sheet to show icon with titles of button. But it doesn't
                    work well with async onPress operations. So find a solution.
                  */}

                      <ActionSheet
                        ref={(o) => (this.attachActionSheet = o)}
                        title={
                          <View
                            style={{
                              flexDirection: 'row',
                              justifyContent: 'space-between',
                              alignItems: 'center',
                              width: '100%',
                              paddingLeft: 20,
                              paddingRight: 20,
                            }}
                          >
                            <Text style={{ fontWeight: 'bold' }}>
                              Add a file
                            </Text>
                            <IconSquare
                              icon={iconClose}
                              onPress={this.closeAttachActionSheet}
                            />
                          </View>
                        }
                        options={[
                          /* eslint-disable */
                          <AttachmentActionSheetItem
                            icon={iconGallery}
                            text="Upload a photo"
                          />,
                          <AttachmentActionSheetItem
                            icon={iconFolder}
                            text="Upload a file"
                          />,
                          /* eslint-enable */
                        ]}
                        onPress={(index) => {
                          // https://github.com/beefe/react-native-actionsheet/issues/36
                          setTimeout(() => {
                            switch (index) {
                              case 0:
                                this._pickImage();
                                break;
                              case 1:
                                this._pickFile();
                                break;
                              default:
                            }
                          }, 1);
                        }}
                      />
                      <AutoCompleteInput
                        openSuggestions={this.props.openSuggestions}
                        closeSuggestions={this.props.closeSuggestions}
                        updateSuggestions={this.props.updateSuggestions}
                        value={this.state.text}
                        onChange={this.onChange}
                        getUsers={this.getUsers}
                        getCommands={this.getCommands}
                        setInputBoxRef={this.setInputBoxRef}
                        triggerSettings={ACITriggerSettings({
                          users: this.getUsers(),
                          commands: this.getCommands(),
                          onMentionSelectItem: this.onSelectItem,
                        })}
                      />
                      <SendButton
                        title="Pick an image from camera roll"
                        onPress={this.sendMessage}
                      >
                        {this.props.editing ? (
                          <SendButtonIcon source={iconEdit} />
                        ) : (
                          <SendButtonIcon source={iconNewMessage} />
                        )}
                      </SendButton>
                    </InputBoxContainer>
                  </Container>
                </View>
              </React.Fragment>
            );
          }
        },
      ),
    ),
  ),
);

export { MessageInput };

const AttachmentActionSheetItem = ({ icon, text }) => (
  <View
    style={{
      flexDirection: 'row',
      alignItems: 'center',
      justifyContent: 'flex-start',
      width: '100%',
      paddingLeft: 20,
    }}
  >
    <IconSquare icon={icon} />
    <Text style={{ marginLeft: 15 }}>{text}</Text>
  </View>
);<|MERGE_RESOLUTION|>--- conflicted
+++ resolved
@@ -225,27 +225,6 @@
             if (watchers && Object.values(watchers).length) {
               users.push(...Object.values(watchers));
             }
-<<<<<<< HEAD
-          }
-          const usersArray = Object.values(userMap);
-          return usersArray;
-        };
-
-        componentDidMount() {
-          if (this.props.editing || this.props.focus) this.inputBox.focus();
-        }
-
-        componentDidUpdate(prevProps) {
-          if (this.props.editing || this.props.focus) this.inputBox.focus();
-          if (
-            this.props.editing &&
-            prevProps.editing &&
-            this.props.editing.id === prevProps.editing.id
-          ) {
-            return;
-          }
-=======
->>>>>>> c99b94c2
 
             // make sure we don't list users twice
             const userMap = {};
