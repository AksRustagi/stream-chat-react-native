import React, { useContext, useEffect } from 'react';
<<<<<<< HEAD
import PropTypes from 'prop-types';
import styled from 'styled-components';
=======
import styled from '@stream-io/styled-components';
import PropTypes from 'prop-types';

import DefaultMessage from '../Message/Message';
import DefaultMessageInput from '../MessageInput/MessageInput';
import DefaultMessageList from '../MessageList/MessageList';
>>>>>>> 5488d002

import {
  ChannelContext,
  ChatContext,
  MessagesContext,
  ThreadContext,
  TranslationContext,
} from '../../context';
import { themed } from '../../styles/theme';

const NewThread = styled.View`
  padding: 8px;
  background-color: #f4f9ff;
  margin: 10px;
  border-radius: 4px;
  display: flex;
  align-items: center;
  ${({ theme }) => theme.thread.newThread.css};
`;

const NewThreadText = styled.Text`
  ${({ theme }) => theme.thread.newThread.text.css};
`;

/**
 * Thread - The Thread renders a parent message with a list of replies. Use the standard message list of the main channel's messages.
 * The thread is only used for the list of replies to a message.
 *
 * Thread is a consumer of [channel context](https://getstream.github.io/stream-chat-react-native/#channelcontext)
 * Underlying MessageList, MessageInput and Message components can be customized using props:
 * - additionalParentMessageProps
 * - additionalMessageListProps
 * - additionalMessageInputProps
 *
 * @example ../docs/Thread.md
 */
const Thread = (props) => {
  const translationContext = useContext(TranslationContext);
  const { t } = translationContext;
  const channelContext = useContext(ChannelContext);
  const { channel } = channelContext;
  const { Message } = useContext(MessagesContext);
  const {
    loadMoreThread,
    thread,
    threadHasMore = true,
    threadLoadingMore,
    threadMessages,
  } = useContext(ThreadContext);
  const chatContext = useContext(ChatContext);
  const {
    autoFocus = true,
    MessageList = DefaultMessageList,
    MessageInput = DefaultMessageInput,
    additionalParentMessageProps,
    disabled,
    additionalMessageListProps,
    additionalMessageInputProps,
  } = props;

  /**
   * TODO: This should be removed when possible along with the spread into Message
   */
  const legacyProps = {
    ...props,
    ...translationContext,
    ...chatContext,
    ...channelContext,
    autoFocus,
    MessageInput,
    MessageList,
    threadHasMore,
  };

  useEffect(() => {
    const loadMoreThreadAsync = async () => {
      await loadMoreThread();
    };

    if (thread && thread.id && thread.reply_count) {
      loadMoreThreadAsync();
    }
  }, []);

  if (!thread) {
    return null;
  }

  const read = {};
  const headerComponent = (
    <>
      <DefaultMessage
        groupStyles={['single']}
        initialMessage
        message={thread}
        Message={Message}
        readOnly
        threadList
        // TODO: remove the following line in next release, since we already have additionalParentMessageProps now.
        {...legacyProps}
        {...additionalParentMessageProps}
      />
      <NewThread>
        <NewThreadText>{t('Start of a new thread')}</NewThreadText>
      </NewThread>
    </>
  );

  // this ensures that if you switch thread the component is recreated
  const key = `thread-${thread.id}-${channel.cid}`;

  return (
    <React.Fragment key={key}>
      <MessageList
        hasMore={threadHasMore}
        HeaderComponent={headerComponent}
        loadingMore={threadLoadingMore}
        loadMore={loadMoreThread}
        Message={Message}
        messages={threadMessages}
        read={read}
        threadList
        {...additionalMessageListProps}
      />
      <MessageInput
        disabled={disabled}
        focus={autoFocus}
        parent={thread}
        {...additionalMessageInputProps}
      />
    </React.Fragment>
  );
};

Thread.themePath = 'thread';

Thread.propTypes = {
  /**
   * Additional props for underlying MessageInput component.
   * Available props - https://getstream.github.io/stream-chat-react-native/#messageinput
   * */
  additionalMessageInputProps: PropTypes.object,
  /**
   * Additional props for underlying MessageList component.
   * Available props - https://getstream.github.io/stream-chat-react-native/#messagelist
   * */
  additionalMessageListProps: PropTypes.object,
  /**
   * Additional props for underlying Message component of parent message at the top.
   * Available props - https://getstream.github.io/stream-chat-react-native/#message
   * */
  additionalParentMessageProps: PropTypes.object,
  /** Make input focus on mounting thread */
  autoFocus: PropTypes.bool,
  /**
   * **Customized MessageInput component to used within Thread instead of default MessageInput
   * **Available from [MessageInput](https://getstream.github.io/stream-chat-react-native/#messageinput)**
   * */
  /** Disables the thread UI. So MessageInput and MessageList will be disabled. */
  disabled: PropTypes.bool,
  MessageInput: PropTypes.oneOfType([PropTypes.node, PropTypes.elementType]),
  /**
   * **Customized MessageList component to used within Thread instead of default MessageList
   * **Available from [MessageList](https://getstream.github.io/stream-chat-react-native/#messagelist)**
   * */
  MessageList: PropTypes.oneOfType([PropTypes.node, PropTypes.elementType]),
};

export default themed(Thread);<|MERGE_RESOLUTION|>--- conflicted
+++ resolved
@@ -1,15 +1,10 @@
 import React, { useContext, useEffect } from 'react';
-<<<<<<< HEAD
-import PropTypes from 'prop-types';
 import styled from 'styled-components';
-=======
-import styled from '@stream-io/styled-components';
 import PropTypes from 'prop-types';
 
 import DefaultMessage from '../Message/Message';
 import DefaultMessageInput from '../MessageInput/MessageInput';
 import DefaultMessageList from '../MessageList/MessageList';
->>>>>>> 5488d002
 
 import {
   ChannelContext,
