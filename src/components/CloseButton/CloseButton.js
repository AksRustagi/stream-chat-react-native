--- conflicted
+++ resolved
@@ -1,11 +1,6 @@
 import React from 'react';
 import { Image } from 'react-native';
-<<<<<<< HEAD
-
 import styled from 'styled-components';
-=======
-import styled from '@stream-io/styled-components';
->>>>>>> 5488d002
 
 import closeRound from '../../images/icons/close-round.png';
 import { themed } from '../../styles/theme';
