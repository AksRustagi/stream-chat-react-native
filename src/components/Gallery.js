--- conflicted
+++ resolved
@@ -98,7 +98,6 @@
               resizeMode="cover"
               source={{ uri: images[0].url }}
             />
-<<<<<<< HEAD
           </Single>
           <Modal visible={this.state.viewerModalOpen} transparent={true}>
             <SafeAreaView style={{ flex: 1, backgroundColor: 'transparent' }}>
@@ -186,16 +185,11 @@
             </ImageContainer>
           ))}
         </GalleryContainer>
-        <Modal visible={this.state.viewerModalOpen} transparent={true}>
-=======
-          </TouchableOpacity>
-        ))}
         <Modal
+          onRequestClose={() => {}}
           visible={this.state.viewerModalOpen}
           transparent={true}
-          onRequestClose={() => {}}
         >
->>>>>>> e3ae7645
           <SafeAreaView style={{ flex: 1, backgroundColor: 'transparent' }}>
             <ImageViewer
               imageUrls={images}
