--- conflicted
+++ resolved
@@ -95,7 +95,11 @@
                 source={{ uri: images[0].url }}
               />
             </Single>
-            <Modal visible={this.state.viewerModalOpen} transparent={true}>
+            <Modal
+              visible={this.state.viewerModalOpen}
+              transparent={true}
+              onRequestClose={() => {}}
+            >
               <SafeAreaView style={{ flex: 1, backgroundColor: 'transparent' }}>
                 <ImageViewer
                   imageUrls={images}
@@ -123,7 +127,6 @@
             length={images.length}
             alignment={this.props.alignment}
           >
-<<<<<<< HEAD
             {images.slice(0, 4).map((image, i) => (
               <ImageContainer
                 key={`gallery-item-${i}`}
@@ -189,21 +192,6 @@
             onRequestClose={() => {}}
             visible={this.state.viewerModalOpen}
             transparent={true}
-=======
-            <Image
-              style={{
-                width: 100 + '%',
-                height: 100 + '%',
-              }}
-              resizeMode="cover"
-              source={{ uri: images[0].url }}
-            />
-          </Single>
-          <Modal
-            visible={this.state.viewerModalOpen}
-            transparent={true}
-            onRequestClose={() => {}}
->>>>>>> a2dd5302
           >
             <SafeAreaView style={{ flex: 1, backgroundColor: 'transparent' }}>
               <ImageViewer
