import React, { PureComponent } from 'react';
import { View, Text } from 'react-native';
import { ChannelContext } from '../context';
import { SuggestionsProvider } from './SuggestionsProvider';

import uuidv4 from 'uuid/v4';
import PropTypes from 'prop-types';
import Immutable from 'seamless-immutable';
import debounce from 'lodash/debounce';
import throttle from 'lodash/throttle';
import { emojiData } from '../utils';

import { LoadingIndicator } from './LoadingIndicator';
import { LoadingErrorIndicator } from './LoadingErrorIndicator';
import { EmptyStateIndicator } from './EmptyStateIndicator';
import { KeyboardCompatibleView } from './KeyboardCompatibleView';
import { logChatPromiseExecution } from 'stream-chat';

/**
 * This component is not really exposed externally, and is only supposed to be used with
 * 'Channel' component (which is actually exposed to customers).
 */
export class ChannelInner extends PureComponent {
  constructor(props) {
    super(props);
    this.state = {
      error: false,
      // Loading the intial content of the channel
      loading: true,
      // Loading more messages
      loadingMore: false,
      hasMore: true,
      hasMoreLocalMessages: true,
      messages: Immutable([]),
      online: props.isOnline,
      typing: Immutable({}),
      watchers: Immutable({}),
      members: Immutable({}),
      read: Immutable({}),
      thread: props.thread,
      threadMessages: [],
      threadLoadingMore: false,
      threadHasMore: true,
      kavEnabled: true,
      /** We save the events in state so that we can display event message
       * next to the message after which it was received, in MessageList.
       *
       * e.g., eventHistory = {
       *   message_id_1: [
       *     { ...event_obj_received_after_message_id_1__1 },
       *     { ...event_obj_received_after_message_id_1__2 },
       *     { ...event_obj_received_after_message_id_1__3 },
       *   ],
       *   message_id_2: [
       *     { ...event_obj_received_after_message_id_2__1 },
       *     { ...event_obj_received_after_message_id_2__2 },
       *     { ...event_obj_received_after_message_id_2__3 },
       *   ]
       * }
       */
      eventHistory: {},
    };

    // hard limit to prevent you from scrolling faster than 1 page per 2 seconds
    this._loadMoreFinishedDebounced = debounce(this.loadMoreFinished, 2000, {
      leading: true,
      trailing: true,
    });

    this._loadMoreFromLocalStorageFinishedDebounced = debounce(
      this.loadMoreFromLocalStorageFinished,
      2000,
      {
        leading: true,
        trailing: true,
      },
    );

    this._loadMoreThrottled = throttle(this.loadMore, 2000, {
      leading: true,
      trailing: true,
    });

    // hard limit to prevent you from scrolling faster than 1 page per 2 seconds
    this._loadMoreThreadFinishedDebounced = debounce(
      this.loadMoreThreadFinished,
      2000,
      {
        leading: true,
        trailing: true,
      },
    );

    this._setStateThrottled = throttle(this.setState, 500, {
      leading: true,
      trailing: true,
    });

    this._markReadThrottled = throttle(this.markRead, 500, {
      leading: true,
      trailing: true,
    });

    this.messageInputBox = false;

    this.props.logger('Channel component', 'Constructor', {
      props: this.props,
      state: this.state,
    });
  }

  static propTypes = {
    /** Which channel to connect to */
    channel: PropTypes.shape({
      watch: PropTypes.func,
    }).isRequired,
    /** Client is passed via the Chat Context */
    client: PropTypes.object.isRequired,
    /** The loading indicator to use */
    LoadingIndicator: PropTypes.oneOfType([
      PropTypes.node,
      PropTypes.elementType,
    ]),
    /** The indicator to use when there is error  */
    LoadingErrorIndicator: PropTypes.oneOfType([
      PropTypes.node,
      PropTypes.elementType,
    ]),
    /** The indicator to use when message list is empty */
<<<<<<< HEAD
    EmptyStateIndicator: PropTypes.oneOfType([PropTypes.node, PropTypes.func]),
    isOnline: PropTypes.oneOfType([PropTypes.string, PropTypes.bool]),
    Message: PropTypes.oneOfType([PropTypes.node, PropTypes.func]),
    Attachment: PropTypes.oneOfType([PropTypes.node, PropTypes.func]),
    /**
     * Custom component for Image. Defaults to [Image](https://facebook.github.io/react-native/docs/image)
     * CachedImage from [`@stream-io/react-native-cached-image`](https://www.npmjs.com/package/@stream-io/react-native-cached-image) is an alternative to cache images
     * on device for use in offline mode.
     **/
    ImageComponent: PropTypes.oneOfType([
      PropTypes.node,
      PropTypes.func,
      PropTypes.elementType,
    ]),
=======
    EmptyStateIndicator: PropTypes.oneOfType([
      PropTypes.node,
      PropTypes.elementType,
    ]),
    isOnline: PropTypes.bool,
    Message: PropTypes.oneOfType([PropTypes.node, PropTypes.elementType]),
    Attachment: PropTypes.oneOfType([PropTypes.node, PropTypes.elementType]),
>>>>>>> 7b3610a5
  };

  static defaultProps = {
    LoadingIndicator,
    LoadingErrorIndicator,
    EmptyStateIndicator,
    emojiData,
    logger: () => {},
  };

  componentDidUpdate(prevProps) {
    this.props.logger('Channel component', 'componentDidUpdate', {
      tags: ['lifecycle', 'channel'],
      props: this.props,
      state: this.state,
    });

    if (this.props.isOnline !== prevProps.isOnline) {
      if (this._unmounted) return;
      this.setState({ online: this.props.isOnline });
    }
  }

  async componentDidMount() {
    this.props.logger('Channel component', 'componentDidMount', {
      tags: ['lifecycle', 'channel'],
      props: this.props,
      state: this.state,
    });

    const channel = this.props.channel;
    let errored = false;

    if (!channel.initialized && !channel.passive) {
      try {
        await channel.watch();
      } catch (e) {
        if (this._unmounted) return;
        this.setState({ error: e });
        errored = true;
      }
    }

    this.lastRead = new Date();
    if (!errored) {
      this.copyChannelState();
      this.listenToChanges();
    }
  }

  componentWillUnmount() {
    this.props.logger('Channel component', 'componentWillUnmount', {
      tags: ['lifecycle', 'channel'],
      props: this.props,
      state: this.state,
    });

    this.props.channel.off(this.handleEvent);
    this.props.client.off('connection.recovered', this.handleEvent);
    this.props.client.off('connection.established');

    this._loadMoreFinishedDebounced.cancel();
    this._loadMoreThreadFinishedDebounced.cancel();
    this._setStateThrottled.cancel();
    this._unmounted = true;
    this.props.offlineMode && this.props.storage.close();
  }

  copyChannelState() {
    const channel = this.props.channel;

    if (this._unmounted) return;
    this.setState({
      messages: channel.state.messages,
      read: channel.state.read,
      watchers: channel.state.watchers,
      members: channel.state.members,
      watcher_count: channel.state.watcher_count,
      loading: false,
      typing: Immutable({}),
    });

    if (channel.countUnread() > 0) this.markRead();
  }

  markRead = () => {
    if (!this.props.channel.getConfig().read_events) {
      return;
    }
    logChatPromiseExecution(this.props.channel.markRead(), 'mark read');
  };

  listenToChanges() {
    // The more complex sync logic is done in chat.js
    // listen to client.connection.recovered and all channel events
    this.props.client.on('connection.recovered', this.handleEvent);

    // Once the connection is established, the best thing we can do is to query the channels
    this.props.client.on('connection.established', () => {
      this.props.channel.activate();
      this.loadMore(true, true);
    });

    const channel = this.props.channel;
    channel.on(this.handleEvent);
  }

  openThread = (message) => {
    const channel = this.props.channel;
    const threadMessages = channel.state.threads[message.id] || [];

    if (this._unmounted) return;
    this.setState({
      thread: message,
      threadMessages,
    });
  };

  loadMoreThread = async () => {
    // prevent duplicate loading events...
    if (this.state.threadLoadingMore) return;
    if (this._unmounted) return;
    this.setState({
      threadLoadingMore: true,
    });
    const channel = this.props.channel;
    const parentID = this.state.thread.id;
    const oldMessages = channel.state.threads[parentID] || [];
    const oldestMessageID = oldMessages[0] ? oldMessages[0].id : null;
    const limit = 50;
    let queryResponse;
    try {
      queryResponse = await channel.getReplies(parentID, {
        limit,
        id_lt: oldestMessageID,
      });
    } catch (error) {
      this.setState({
        error: true,
        threadLoadingMore: false,
      });
      return;
    }
    const hasMore = queryResponse.messages.length === limit;

    const threadMessages = channel.state.threads[parentID] || [];

    // next set loadingMore to false so we can start asking for more data...
    this._loadMoreThreadFinishedDebounced(hasMore, threadMessages);
  };

  loadMoreThreadFinished = (threadHasMore, threadMessages) => {
    if (this._unmounted) return;
    this.setState({
      threadLoadingMore: false,
      threadHasMore,
      threadMessages,
    });
  };

  closeThread = () => {
    if (this._unmounted) return;
    this.setState({
      thread: null,
      threadMessages: [],
    });
  };

  setEditingState = (message) => {
    if (this._unmounted) return;
    this.setState({
      editing: message,
    });
  };

  updateMessage = async (updatedMessage, extraState) => {
    const channel = this.props.channel;

    extraState = extraState || {};

    // adds the message to the local channel state..
    // this adds to both the main channel state as well as any reply threads
    channel.state.addMessageSorted(updatedMessage);

    // If the status is 'sending' then it means we have just inserted
    // this message in local storage via _sendMessage function. So no need to add/update again.
    if (updatedMessage.status !== 'sending') {
      this.props.offlineMode &&
        (await this.props.storage.updateMessage(
          this.props.channel.id,
          updatedMessage,
        ));
    }
    // update the Channel component state
    if (this.state.thread && updatedMessage.parent_id) {
      extraState.threadMessages =
        channel.state.threads[updatedMessage.parent_id] || [];
    }
    if (this._unmounted) return;
    this.setState({
      messages: channel.state.messages,
      ...extraState,
    });
  };

  clearEditingState = () => {
    if (this._unmounted) return;
    this.setState({
      editing: false,
    });
  };
  removeMessage = (message) => {
    const channel = this.props.channel;
    channel.state.removeMessage(message);
    if (this._unmounted) return;
    this.setState({ messages: channel.state.messages });
  };

  removeEphemeralMessages() {
    const c = this.props.channel;
    c.state.selectRegularMessages();
    if (this._unmounted) return;
    this.setState({ messages: c.state.messages });
  }

  createMessagePreview = (
    text,
    attachments,
    parent,
    mentioned_users,
    extraFields,
  ) => {
    // create a preview of the message
    const clientSideID = `${this.props.client.userID}-` + uuidv4();
    const message = {
      text,
      html: text,
      __html: text,
      //id: tmpID,
      id: clientSideID,
      type: 'regular',
      status: 'sending',
      user: {
        id: this.props.client.userID,
        ...this.props.client.user,
      },
      created_at: new Date(),
      attachments,
      mentioned_users,
      reactions: [],
      ...extraFields,
    };

    if (parent && parent.id) {
      message.parent_id = parent.id;
    }
    return message;
  };

  _sendMessage = async (message) => {
    // Scrape the reserved fields if present.
    const {
      text,
      attachments,
      id,
      parent_id,
      mentioned_users,
      html,
      __html,
      type,
      status,
      user,
      created_at,
      updated_at,
      deleted_at,
      latest_reactions,
      own_reactions,
      reaction_counts,
      reactions,
      ...extraFields
    } = message;

    const messageData = {
      text,
      attachments,
      id,
      parent_id,
      mentioned_users,
      ...extraFields,
    };

    try {
      this.props.offlineMode &&
        (await this.props.storage.insertMessageForChannel(
          this.props.channel.id,
          {
            ...messageData,
            user: { ...this.props.client.user },
          },
        ));
      const messageResponse = await this.props.channel.sendMessage(messageData);
      // replace it after send is completed
      if (messageResponse.message) {
        messageResponse.message.status = 'received';
        await this.updateMessage(messageResponse.message);
      }
    } catch (error) {
      // set the message to failed..
      message.status = 'failed';
      this.updateMessage(message);
    }
  };

  sendMessage = async ({
    text,
    attachments = [],
    parent,
    mentioned_users,
    ...extraFields
  }) => {
    // remove error messages upon submit
    this.props.channel.state.filterErrorMessages();

    // create a local preview message to show in the UI
    const messagePreview = this.createMessagePreview(
      text,
      attachments,
      parent,
      mentioned_users,
      extraFields,
    );

    // first we add the message to the UI
    this.updateMessage(messagePreview, {
      messageInput: '',
      commands: [],
      userAutocomplete: [],
    });

    await this._sendMessage(messagePreview);
  };

  retrySendMessage = async (message) => {
    // set the message status to sending
    message = message.asMutable();
    message.status = 'sending';
    this.updateMessage(message);
    // actually try to send the message...
    await this._sendMessage(message);
  };

  handleEvent = (e) => {
    const { channel } = this.props;
    let threadMessages = [];
    const threadState = {};
    if (this.state.thread) {
      threadMessages = channel.state.threads[this.state.thread.id] || [];
      threadState['threadMessages'] = threadMessages;
    }

    if (
      this.state.thread &&
      e.message &&
      e.message.id === this.state.thread.id
    ) {
      threadState['thread'] = channel.state.messageToImmutable(e.message);
    }

    if (Object.keys(threadState).length > 0) {
      // TODO: in theory we should do 1 setState call not 2,
      // However the setStateThrottled doesn't support this
      if (this._unmounted) return;
      this.setState(threadState);
    }

    if (e.type === 'member.added') {
      this.addToEventHistory(e);
    }

    if (e.type === 'member.removed') {
      this.addToEventHistory(e);
    }
    this._setStateThrottled({
      messages: channel.state.messages,
      watchers: channel.state.watchers,
      read: channel.state.read,
      typing: channel.state.typing,
      watcher_count: channel.state.watcher_count,
    });
  };

  addToEventHistory = (e) => {
    this.setState((prevState) => {
      const lastMessageId =
        prevState.messages.length > 0
          ? prevState.messages[prevState.messages.length - 1].id
          : 'none';

      if (!prevState.eventHistory[lastMessageId])
        return {
          ...prevState,
          eventHistory: {
            ...prevState.eventHistory,
            [lastMessageId]: [e],
          },
        };

      return {
        ...prevState,
        eventHistory: {
          ...prevState.eventHistory,
          [lastMessageId]: [...prevState.eventHistory[lastMessageId], e],
        },
      };
    });
  };

  loadMore = async (resync, forceOnline) => {
    if (this.state.loadingMore) {
      return;
    }

    // prevent duplicate loading events...
    if (
      this.props.offlineMode &&
      !this.props.isOnline &&
      !this.state.hasMoreLocalMessages
    ) {
      return;
    }

    if (this.props.isOnline && !this.state.hasMore) {
      return;
    }

    if (this._unmounted) return;
    this.setState({ loadingMore: true });

    if (!this.state.messages.length === 0) {
      this.setState({
        loadingMore: false,
      });
      return;
    }

    const oldestMessage =
      this.state.messages[0] && !resync ? this.state.messages[0] : null;

    if (oldestMessage && oldestMessage.status !== 'received') {
      this.setState({
        loadingMore: false,
      });
      return;
    }

    const oldestID = oldestMessage ? oldestMessage.id : null;
    const perPage = 100;
    let queryResponse;
    this.props.logger('Channel Component', 'Requerying the messages', {
      props: this.props,
      state: this.state,
      limit: perPage,
      id_lt: oldestID,
    });

    if (this.props.isOnline || forceOnline) {
      try {
        queryResponse = await this.props.channel.query({
          messages: { limit: perPage, id_lt: oldestID },
        });
        const hasMore = queryResponse.messages.length === perPage;

        this._loadMoreFinishedDebounced(
          hasMore,
          this.props.channel.state.messages,
        );

        if (this.props.isOnline && queryResponse && queryResponse.messages) {
          this.props.offlineMode &&
            (await this.props.storage.insertMessagesForChannel(
              this.props.channel.id,
              queryResponse.messages,
            ));
        }
        return;
      } catch (e) {
        console.log('message pagination request failed with error', e);
        if (this._unmounted) return;
        this.setState({ loadingMore: false });
        return;
      }
    }

    // If offlineMode is enabled and network is down, then fetch the messages from local storage.
    if (this.props.offlineMode && !this.props.isOnline) {
      try {
        queryResponse = await this.props.storage.queryMessages(
          this.props.channel.id,
          oldestMessage,
          perPage,
        );
        this.props.channel.state.addMessagesSorted(
          queryResponse.messages,
          true,
        );

        const hasMore = queryResponse.messages.length === perPage;

        this._loadMoreFromLocalStorageFinishedDebounced(
          hasMore,
          this.props.channel.state.messages,
        );
        return;
      } catch (e) {
        console.warn(
          'message pagination request from local storage failed with error',
          e,
        );
        if (this._unmounted) return;
        this.setState({ loadingMore: false });
        return;
      }
    }
  };

  loadMoreFinished = (hasMore, messages) => {
    if (this._unmounted) return;
    this.setState({
      loadingMore: false,
      hasMore,
      messages,
    });
  };

  loadMoreFromLocalStorageFinished = (hasMore, messages) => {
    if (this._unmounted) return;
    this.setState({
      loadingMore: false,
      hasMoreLocalMessages: hasMore,
      messages,
    });
  };

  getContext = () => ({
    ...this.state,
    client: this.props.client,
    channel: this.props.channel,
    Message: this.props.Message,
    Attachment: this.props.Attachment,
    ImageComponent: this.props.ImageComponent,
    updateMessage: this.updateMessage,
    removeMessage: this.removeMessage,
    sendMessage: this.sendMessage,
    retrySendMessage: this.retrySendMessage,
    setEditingState: this.setEditingState,
    clearEditingState: this.clearEditingState,
    EmptyStateIndicator: this.props.EmptyStateIndicator,
    markRead: this._markReadThrottled,
    loadMore: () => this.loadMore(),
    // thread related
    openThread: this.openThread,
    closeThread: this.closeThread,
    loadMoreThread: this.loadMoreThread,
    emojiData: this.props.emojiData,
  });

  renderComponent = () => this.props.children;

  renderLoading = () => {
    const Indicator = this.props.LoadingIndicator;
    return <Indicator listType="message" />;
  };

  renderLoadingError = () => {
    const Indicator = this.props.LoadingErrorIndicator;
    return <Indicator error={this.state.error} listType="message" />;
  };

  render() {
    let core;

    if (this.state.error) {
      this.props.logger(
        'Channel component',
        'Error loading channel - rendering error indicator',
        {
          tags: ['error', 'channelComponent'],
          props: this.props,
          state: this.state,
          error: this.state.error,
        },
      );

      core = this.renderLoadingError();
    } else if (this.state.loading) {
      core = this.renderLoading();
    } else if (!this.props.channel || !this.props.channel.watch) {
      core = (
        <View>
          <Text>Channel Missing</Text>
        </View>
      );
    } else {
      core = (
        <KeyboardCompatibleView>
          <ChannelContext.Provider value={this.getContext()}>
            <SuggestionsProvider
              handleKeyboardAvoidingViewEnabled={(trueOrFalse) => {
                if (this._unmounted) return;
                this.setState({ kavEnabled: trueOrFalse });
              }}
            >
              {this.renderComponent()}
            </SuggestionsProvider>
          </ChannelContext.Provider>
        </KeyboardCompatibleView>
      );
    }

    return <View>{core}</View>;
  }
}<|MERGE_RESOLUTION|>--- conflicted
+++ resolved
@@ -126,12 +126,6 @@
       PropTypes.node,
       PropTypes.elementType,
     ]),
-    /** The indicator to use when message list is empty */
-<<<<<<< HEAD
-    EmptyStateIndicator: PropTypes.oneOfType([PropTypes.node, PropTypes.func]),
-    isOnline: PropTypes.oneOfType([PropTypes.string, PropTypes.bool]),
-    Message: PropTypes.oneOfType([PropTypes.node, PropTypes.func]),
-    Attachment: PropTypes.oneOfType([PropTypes.node, PropTypes.func]),
     /**
      * Custom component for Image. Defaults to [Image](https://facebook.github.io/react-native/docs/image)
      * CachedImage from [`@stream-io/react-native-cached-image`](https://www.npmjs.com/package/@stream-io/react-native-cached-image) is an alternative to cache images
@@ -142,7 +136,7 @@
       PropTypes.func,
       PropTypes.elementType,
     ]),
-=======
+    /** The indicator to use when message list is empty */
     EmptyStateIndicator: PropTypes.oneOfType([
       PropTypes.node,
       PropTypes.elementType,
@@ -150,7 +144,6 @@
     isOnline: PropTypes.bool,
     Message: PropTypes.oneOfType([PropTypes.node, PropTypes.elementType]),
     Attachment: PropTypes.oneOfType([PropTypes.node, PropTypes.elementType]),
->>>>>>> 7b3610a5
   };
 
   static defaultProps = {
