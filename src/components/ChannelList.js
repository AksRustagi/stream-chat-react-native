import React, { PureComponent } from 'react';
import PropTypes from 'prop-types';
import { ChannelPreviewMessenger } from './ChannelPreviewMessenger';
import { withChatContext } from '../context';
import { ChannelListMessenger } from './ChannelListMessenger';
import Immutable from 'seamless-immutable';
import debounce from 'lodash/debounce';

import { LoadingIndicator } from './LoadingIndicator';
import { LoadingErrorIndicator } from './LoadingErrorIndicator';
import { EmptyStateIndicator } from './EmptyStateIndicator';
import uniqBy from 'lodash/uniqBy';
import uniqWith from 'lodash/uniqWith';
import isEqual from 'lodash/isEqual';

export const isPromise = (thing) => {
  const promise = thing && typeof thing.then === 'function';
  return promise;
};

export const DEFAULT_QUERY_CHANNELS_LIMIT = 10;

/**
 * ChannelList - A preview list of channels, allowing you to select the channel you want to open.
 * This components doesn't provide any UI for the list. UI is provided by component `List` which should be
 * provided to this component as prop. By default ChannelListMessenger is used a list UI.
 *
 * @extends PureComponent
 * @example ./docs/ChannelList.md
 */
const ChannelList = withChatContext(
  class ChannelList extends PureComponent {
    static propTypes = {
      /** The Preview to use, defaults to [ChannelPreviewMessenger](https://getstream.github.io/stream-chat-react-native/#channelpreviewmessenger) */
      Preview: PropTypes.oneOfType([PropTypes.node, PropTypes.func]),

      /** The loading indicator to use */
      LoadingIndicator: PropTypes.oneOfType([PropTypes.node, PropTypes.func]),
      /** The indicator to use when there is error in fetching channels */
      LoadingErrorIndicator: PropTypes.oneOfType([
        PropTypes.node,
        PropTypes.func,
      ]),
      /** The indicator to use when channel list is empty */
      EmptyStateIndicator: PropTypes.oneOfType([
        PropTypes.node,
        PropTypes.func,
      ]),

      List: PropTypes.oneOfType([PropTypes.node, PropTypes.func]),
      onSelect: PropTypes.func,
      /**
       * Function that overrides default behaviour when new message is received on channel that is not being watched
       *
       * @param {Component} thisArg Reference to ChannelList component
       * @param {Event} event       [Event object](https://getstream.io/chat/docs/#event_object) corresponding to `notification.message_new` event
       * */
      onMessageNew: PropTypes.func,
      /**
       * Function that overrides default behaviour when users gets added to a channel
       *
       * @param {Component} thisArg Reference to ChannelList component
       * @param {Event} event       [Event object](https://getstream.io/chat/docs/#event_object) corresponding to `notification.added_to_channel` event
       * */
      onAddedToChannel: PropTypes.func,
      /**
       * Function that overrides default behaviour when users gets removed from a channel
       *
       * @param {Component} thisArg Reference to ChannelList component
       * @param {Event} event       [Event object](https://getstream.io/chat/docs/#event_object) corresponding to `notification.removed_from_channel` event
       * */
      onRemovedFromChannel: PropTypes.func,
      /**
       * Function that overrides default behaviour when channel gets updated
       *
       * @param {Component} thisArg Reference to ChannelList component
       * @param {Event} event       [Event object](https://getstream.io/chat/docs/#event_object) corresponding to `channel.updated` event
       * */
      onChannelUpdated: PropTypes.func,
      /**
       * Function to customize behaviour when channel gets truncated
       *
       * @param {Component} thisArg Reference to ChannelList component
       * @param {Event} event       [Event object](https://getstream.io/chat/docs/#event_object) corresponding to `channel.truncated` event
       * */
      onChannelTruncated: PropTypes.func,
      /**
       * Function that overrides default behaviour when channel gets deleted. In absence of this prop, channel will be removed from the list.
       *
       * @param {Component} thisArg Reference to ChannelList component
       * @param {Event} event       [Event object](https://getstream.io/chat/docs/#event_object) corresponding to `channel.deleted` event
       * */
      onChannelDeleted: PropTypes.func,
      /**
       * Object containing query filters
       * @see See [Channel query documentation](https://getstream.io/chat/docs/#query_channels) for a list of available fields for filter.
       * */
      filters: PropTypes.object,
      /**
       * Object containing query options
       * @see See [Channel query documentation](https://getstream.io/chat/docs/#query_channels) for a list of available fields for options.
       * */
      options: PropTypes.object,
      /**
       * Object containing sort parameters
       * @see See [Channel query documentation](https://getstream.io/chat/docs/#query_channels) for a list of available fields for sort.
       * */
      sort: PropTypes.object,
      /** For flatlist  */
      loadMoreThreshold: PropTypes.number,
      /** Client object. Avaiable from [Chat context](#chatcontext) */
      client: PropTypes.object,
      /**
       * Function to set change active channel. This function acts as bridge between channel list and currently active channel component.
       *
       * @param channel A Channel object
       */
      setActiveChannel: PropTypes.func,
      /**
       * If true, channels won't be dynamically sorted by most recent message.
       */
      lockChannelOrder: PropTypes.bool,
    };

    static defaultProps = {
      Preview: ChannelPreviewMessenger,
      List: ChannelListMessenger,
      LoadingIndicator,
      LoadingErrorIndicator,
      EmptyStateIndicator,
      filters: {},
      options: {},
      sort: {},
      // https://github.com/facebook/react-native/blob/a7a7970e543959e9db5281914d5f132beb01db8d/Libraries/Lists/VirtualizedList.js#L466
      loadMoreThreshold: 2,
      lockChannelOrder: false,
      logger: () => {},
    };

    constructor(props) {
      super(props);
      this.state = {
        error: false,
        channels: Immutable([]),
        channelIds: Immutable([]),
        loadingChannels: true,
        hasNextPage: true,
        refreshing: false,
      };
      this.offset = 0;
      this.menuButton = React.createRef();

      this._queryChannelsDebounced = debounce(this.queryChannels, 1000, {
        leading: true,
        trailing: true,
      });
      this.offlineQueryActive = false;
      this.onlineQueryActive = false;
      this.hasNextOnlinePage = true;
      this.hasNextOfflinePage = true;
      this._unmounted = false;
    }

    async componentDidMount() {
      // Start by showing channels form our local storage, instead of waiting for channels from server.
      if (this.props.offlineSync) await this._queryFromLocalStorage(true);
      // Channels that we receive from local storage are valid channel objects in client.
      // So we can already setup the listeners.
      this.listenToChanges();
      this.props.logger('ChannelList component', 'componentDidMount', {
        tags: ['lifecycle', 'channellist'],
        props: this.props,
        state: this.state,
      });
    }
    async componentDidUpdate(prevProps) {
      if (
        prevProps.isOnline === 'unknown' &&
        typeof this.props.isOnline === 'boolean' &&
        this.props.isOnline
      ) {
        // this.props.client.activeChannels = {};
        await this.queryChannels(true);
      }
      if (
        prevProps.isOnline === 'unknown' &&
        typeof this.props.isOnline === 'boolean' &&
        !this.props.isOnline
      ) {
        await this.queryChannels();
      }
      this.props.logger('ChannelList component', 'componentDidUpdate', {
        tags: ['lifecycle', 'channellist'],
        props: this.props,
        state: this.state,
      });
    }

    componentWillUnmount() {
      this.props.logger('ChannelList component', 'componentWillUnmount', {
        tags: ['lifecycle', 'channellist'],
        props: this.props,
        state: this.state,
      });

      this._unmounted = true;
      this.props.client.off(this.handleEvent);
      if (this.props.offlineSync)
        this.props.client.off(this.handleEventForOfflineSync);
      this._queryChannelsDebounced.cancel();
    }

    static getDerivedStateFromError(error) {
      return { error };
    }

    getPagerParams(resync) {
      const { options } = this.props;
      let offset;
      let limit;
      if (resync) {
        offset = 0;
        limit = Math.max(
          this.state.channels.length,
          options.limit || DEFAULT_QUERY_CHANNELS_LIMIT,
        );
        if (this._unmounted) return;
        this.offset = 0;
      } else {
        offset = this.offset;
        limit = options.limit;
      }

      return {
        limit,
        offset,
      };
    }

    // This can be moved to a hook once we stop the support for RN < 0.59
    async setChannelValues(channelValues, resync, pagerParams) {
      try {
        if (pagerParams.offset === 0 && channelValues.length >= 1) {
          if (this._unmounted) return;
          this.props.setActiveChannel(channelValues[0]);
        }
        if (this._unmounted) return;

        await this.setState((prevState) => {
          let channels;
          let channelIds;
          if (resync) {
            channels = channelValues;
            channelIds = channelValues.map((c) => c.id);
          } else {
            // Remove duplicate channels in worse case we get repeted channel from backend.
            channelValues = channelValues.filter(
              (c) => this.state.channelIds.indexOf(c.id) === -1,
            );
            channels = prevState.channels.concat(channelValues);
            channelIds = prevState.channelIds.concat(
              channelValues.map((c) => c.id),
            );
          }
          this.offset = channels.length;
          return {
            channels, // not unique somehow needs more checking
            channelIds,
            loadingChannels: false,
            hasNextPage:
              channelValues.length >=
              (pagerParams.limit || DEFAULT_QUERY_CHANNELS_LIMIT)
                ? true
                : false,
            refreshing: false,
            offlineStateActive: true,
          };
        });
      } catch (e) {
        if (this._unmounted) return;
        this.setState({
          error: true,
          refreshing: false,
          loadingChannels: false,
        });
      }
    }

    queryChannels = async (resync = false, forceIsOnline = false) => {
      if (this.props.isOnline === 'unknown' && !forceIsOnline) return;

      if (this.props.isOnline || forceIsOnline) {
        await this._queryFromRemoteAndSync(resync);
      } else if (this.props.offlineSync) {
        await this._queryFromLocalStorage(resync);
      }
    };

    async _queryFromLocalStorage(resync, passive) {
      // If there is already active query.
      if (this.offlineQueryActive) return;

      this.offlineQueryActive = true;

      if (this._unmounted || (!resync && !this.hasNextOfflinePage)) {
        this.offlineQueryActive = false;
        return;
      }

      const pagerParams = this.getPagerParams(resync);

      if (this._unmounted) return;
      this.setState({ refreshing: true });

      const query = {
        filters: this.props.filters,
        sort: this.props.sort,
      };
      const channelValues = await this.props.storage.queryChannels(
        JSON.stringify(query),
        this.props.sort,
        pagerParams.offset,
        pagerParams.limit || DEFAULT_QUERY_CHANNELS_LIMIT,
        passive,
      );

      await this.setChannelValues(channelValues, resync, pagerParams);
      this.hasNextOfflinePage =
        channelValues.length >=
        (pagerParams.limit || DEFAULT_QUERY_CHANNELS_LIMIT)
          ? true
          : false;
      this.offlineQueryActive = false;
    }

    async _queryFromRemoteAndSync(resync) {
      if (this.onlineQueryActive) return;

      this.onlineQueryActive = true;

      if (this._unmounted || !this.hasNextOnlinePage) {
        this.onlineQueryActive = false;
        return;
      }

      const { options, filters, sort } = this.props;

      const pagerParams = this.getPagerParams(resync);

      if (this._unmounted) return;
      this.setState({ refreshing: true });

      this.props.logger('ChannelList component', 'queryChannels', {
        tags: ['channellist'],
        props: this.props,
        state: this.state,
        query: {
          filters,
          sort,
          ...options,
        },
      });
      const channelValues = await this.props.client.queryChannels(
        filters,
        sort,
        {
          ...options,
          ...pagerParams,
        },
      );
      await this.setChannelValues(channelValues, resync, pagerParams);
      const query = {
        filters,
        sort,
      };
      await this.props.storage.storeChannels(
        JSON.stringify(query),
        channelValues,
        resync,
      );
      this.hasNextOnlinePage =
        channelValues.length >=
        (pagerParams.limit || DEFAULT_QUERY_CHANNELS_LIMIT)
          ? true
          : false;

      this.onlineQueryActive = false;
    }

    listenToChanges() {
      this.props.client.on(this.handleEvent);
      if (this.props.offlineSync)
        this.props.client.on(this.handleEventForOfflineSync);
    }

    handleEventForOfflineSync = async (e) => {
      const channels = this.state.channels;
      const channelIndex = channels.findIndex(
        (channel) => channel.cid === e.cid,
      );
      if (e.type === 'message.new') {
        if (this.props.storage.insertMessageForChannel) {
          await this.props.storage.insertMessageForChannel(
            channels[channelIndex].id,
            e.message,
          );
        }
      }

      if (e.type === 'message.read') {
        await this.props.storage.updateReadState(
          channels[channelIndex].id,
          e.user,
          e.received_at,
        );
      }

      if (e.type === 'message.updated' || e.type === 'message.deleted') {
        if (this.props.storage.updateMessage)
          await this.props.storage.updateMessage(
            channels[channelIndex].id,
            e.message,
          );
      }

      if (e.type === 'member.added') {
        if (this.props.storage.addMemberToChannel)
          await this.props.storage.addMemberToChannel(
            channels[channelIndex].id,
            e.member,
          );
      }

      if (e.type === 'member.removed') {
        if (this.props.storage.removeMemberFromChannel)
          await this.props.storage.removeMemberFromChannel(
            channels[channelIndex].id,
            e.user.id,
          );
      }

      if (e.type === 'member.updated') {
        if (this.props.storage.updateMember)
          await this.props.storage.updateMember(e.member);
      }

      // // Channel data is updated
      if (e.type === 'channel.updated') {
        this.props.storage.updateChannelData(e.channel.id, e.channel);
      }

      if (e.type === 'reaction.new') {
        if (this.props.storage.addReactionForMessage)
          await this.props.storage.addReactionForMessage(
            channels[channelIndex].id,
            e.message,
            e.reaction,
            e.reaction.userId === this.props.client.userID,
          );
      }

      if (e.type === 'reaction.deleted') {
        if (this.props.storage.deleteReactionForMessage)
          await this.props.storage.deleteReactionForMessage(
            channels[channelIndex].id,
            e.message,
            e.reaction,
            e.reaction.userId === this.props.client.userID,
          );
      }

      return null;
    };

    handleEvent = async (e) => {
      if (e.type === 'user.presence.changed') {
        let newChannels = this.state.channels;

        newChannels = newChannels.map((channel) => {
          if (!channel.state.members[e.user.id]) return channel;

          channel.state.members.setIn([e.user.id, 'user'], e.user);

          return channel;
        });

        this.setState({ channels: [...newChannels] });
      }

      if (e.type === 'message.new') {
        !this.props.lockChannelOrder && this.moveChannelUp(e.cid);
      }

      // make sure to re-render the channel list after connection is recovered
      if (
        e.type === 'connection.recovered' ||
        e.type === 'connection.established'
      ) {
        await this.queryChannels(true, true);
      }

      // move channel to start
      if (e.type === 'notification.message_new') {
        if (
          this.props.onMessageNew &&
          typeof this.props.onMessageNew === 'function'
        ) {
          this.props.onMessageNew(this, e);
        } else {
          const channel = await this.getChannel(e.channel.type, e.channel.id);

          // move channel to starting position
          if (this._unmounted) return;
          this.offset = this.offset + 1;
          this.setState((prevState) => ({
            channels: uniqBy([channel, ...prevState.channels], 'cid'),
            channelIds: uniqWith(
              [channel.id, ...prevState.channelIds],
              isEqual,
            ),
          }));
        }
      }

      // add to channel
      if (e.type === 'notification.added_to_channel') {
        if (
          this.props.onAddedToChannel &&
          typeof this.props.onAddedToChannel === 'function'
        ) {
          this.props.onAddedToChannel(this, e);
        } else {
          const channel = await this.getChannel(e.channel.type, e.channel.id);

          if (this._unmounted) return;
          this.offset = this.offset + 1;
          this.setState((prevState) => ({
            channels: uniqBy([channel, ...prevState.channels], 'cid'),
            channelIds: uniqWith(
              [channel.id, ...prevState.channelIds],
              isEqual,
            ),
          }));
        }
      }

      // remove from channel
      if (e.type === 'notification.removed_from_channel') {
        if (
          this.props.onRemovedFromChannel &&
          typeof this.props.onRemovedFromChannel === 'function'
        ) {
          this.props.onRemovedFromChannel(this, e);
        } else {
          if (this._unmounted) return;
          this.setState((prevState) => {
            const channels = prevState.channels.filter(
              (channel) => channel.cid !== e.channel.cid,
            );
            const channelIds = prevState.channelIds.filter(
              (cid) => cid !== e.channel.cid,
            );
            return {
              channels,
              channelIds,
            };
          });
        }
      }

      // Channel data is updated
      if (e.type === 'channel.updated') {
        const channels = this.state.channels;
        const channelIndex = channels.findIndex(
          (channel) => channel.cid === e.channel.cid,
        );
        channels[channelIndex].data = Immutable(e.channel);
        this.setState({
          channels: [...channels],
        });

        if (
          this.props.onChannelUpdated &&
          typeof this.props.onChannelUpdated === 'function'
        )
          this.props.onChannelUpdated(this, e);
      }

<<<<<<< HEAD
=======
      // Channel is deleted
      if (e.type === 'channel.deleted') {
        if (
          this.props.onChannelDeleted &&
          typeof this.props.onChannelDeleted === 'function'
        ) {
          this.props.onChannelDeleted(this, e);
        } else {
          const channels = this.state.channels;
          const channelIndex = channels.findIndex(
            (channel) => channel.cid === e.channel.cid,
          );
          // Remove the deleted channel from the list.
          channels.splice(channelIndex, 1);
          this.setState({
            channels: [...channels],
          });
        }
      }

      if (e.type === 'channel.truncated') {
        this.setState((prevState) => ({
          channels: [...prevState.channels],
        }));

        if (
          this.props.onChannelTruncated &&
          typeof this.props.onChannelTruncated === 'function'
        )
          this.props.onChannelTruncated(this, e);
      }

>>>>>>> 0a7f6949
      return null;
    };

    getChannel = async (type, id) => {
      const channel = this.props.client.channel(type, id);
      await channel.watch();
      return channel;
    };

    moveChannelUp = (cid) => {
      if (this._unmounted) return;
      const channels = this.state.channels;

      // get channel index
      const channelIndex = this.state.channels.findIndex(
        (channel) => channel.cid === cid,
      );
      if (channelIndex <= 0) {
        this.setState({
          channels: [...this.state.channels],
        });
      }

      // get channel from channels
      const channel = channels[channelIndex];

      //remove channel from current position
      channels.splice(channelIndex, 1);
      //add channel at the start
      channels.unshift(channel);

      // set new channel state
      if (this._unmounted) return;
      this.setState({
        channels: [...channels],
      });
    };

    loadNextPage = () => {
      this._queryChannelsDebounced();
    };
    render() {
      const context = {
        loadNextPage: this.loadNextPage,
      };
      const List = this.props.List;
      const props = { ...this.props, setActiveChannel: this.props.onSelect };

      return (
        <React.Fragment>
          <List {...props} {...this.state} {...context} />
        </React.Fragment>
      );
    }
  },
);

export { ChannelList };<|MERGE_RESOLUTION|>--- conflicted
+++ resolved
@@ -586,8 +586,6 @@
           this.props.onChannelUpdated(this, e);
       }
 
-<<<<<<< HEAD
-=======
       // Channel is deleted
       if (e.type === 'channel.deleted') {
         if (
@@ -620,7 +618,6 @@
           this.props.onChannelTruncated(this, e);
       }
 
->>>>>>> 0a7f6949
       return null;
     };
 
