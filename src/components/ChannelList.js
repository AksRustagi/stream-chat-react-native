--- conflicted
+++ resolved
@@ -34,8 +34,7 @@
   class ChannelList extends PureComponent {
     static propTypes = {
       /** The Preview to use, defaults to [ChannelPreviewMessenger](https://getstream.github.io/stream-chat-react-native/#channelpreviewmessenger) */
-<<<<<<< HEAD
-      Preview: PropTypes.oneOfType([PropTypes.node, PropTypes.func]),
+      Preview: PropTypes.oneOfType([PropTypes.node, PropTypes.elementType]),
       /**
        * Custom component for Image. Defaults to [Image](https://facebook.github.io/react-native/docs/image)
        * CachedImage from [`@stream-io/react-native-cached-image`](https://www.npmjs.com/package/@stream-io/react-native-cached-image) is an alternative to cache images
@@ -43,13 +42,8 @@
        **/
       ImageComponent: PropTypes.oneOfType([
         PropTypes.node,
-        PropTypes.func,
         PropTypes.elementType,
       ]),
-=======
-      Preview: PropTypes.oneOfType([PropTypes.node, PropTypes.elementType]),
-
->>>>>>> 7b3610a5
       /** The loading indicator to use */
       LoadingIndicator: PropTypes.oneOfType([
         PropTypes.node,
@@ -139,10 +133,8 @@
        * If true, channels won't be dynamically sorted by most recent message.
        */
       lockChannelOrder: PropTypes.bool,
-<<<<<<< HEAD
       /** Instance of LocalStorage for offline storage */
       storage: PropTypes.instanceOf(LocalStorage),
-=======
       /**
        * Besides existing (default) UX behaviour of underlying flatlist of ChannelList component, if you want
        * to attach some additional props to un derlying flatlist, you can add it to following prop.
@@ -158,7 +150,6 @@
        * ```
        */
       additionalFlatListProps: PropTypes.object,
->>>>>>> 7b3610a5
     };
 
     static defaultProps = {
