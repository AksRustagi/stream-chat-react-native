--- conflicted
+++ resolved
@@ -9,15 +9,10 @@
 import { generateStaticUser } from 'mock-builders/generator/user';
 
 import MessageSystem from '../MessageSystem';
-<<<<<<< HEAD
-import { defaultTheme } from '../../../styles/themeConstants';
-import { Streami18n } from '../../../utils';
-=======
 
 import { TranslationContext } from '../../../context';
-import { defaultTheme } from '../../../styles/theme';
+import { defaultTheme } from '../../../styles/themeConstants';
 import { Streami18n } from '../../../utils/Streami18n';
->>>>>>> 5488d002
 
 afterEach(cleanup);
 
