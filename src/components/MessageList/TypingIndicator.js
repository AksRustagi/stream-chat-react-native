import React, { useContext } from 'react';
import PropTypes from 'prop-types';

import styled from '@stream-io/styled-components';

import { Avatar as DefaultAvatar } from '../Avatar';
import { themed } from '../../styles/theme';
import { ChannelContext, ChatContext, TranslationContext } from '../../context';

const TypingText = styled.Text`
  margin-left: 10px;
  font-size: ${({ theme }) => theme.typingIndicator.text.fontSize}px;
  color: ${({ theme }) => theme.typingIndicator.text.color};
  ${({ theme }) => theme.typingIndicator.text.css};
`;

const Container = styled.View`
  display: flex;
  flex-direction: row;
  align-items: center;
  justify-content: flex-start;
  ${({ theme }) => theme.typingIndicator.container.css};
`;

const constructTypingString = (typingUsers, client, t) => {
  const typingKeys = Object.keys(typingUsers);
  const nonSelfUsers = [];
  typingKeys.forEach((item, i) => {
    if (client.user.id === typingUsers[typingKeys[i]].user.id) {
      return;
    }
    nonSelfUsers.push(
      typingUsers[typingKeys[i]].user.name ||
        typingUsers[typingKeys[i]].user.id,
    );
  });

  let outStr = '';
  if (nonSelfUsers.length === 1) {
    outStr = t('{{ user }} is typing...', { user: nonSelfUsers[0] });
  } else if (nonSelfUsers.length === 2) {
    //joins all with "and" but =no commas
    //example: "bob and sam"
    outStr = t('{{ firstUser }} and {{ secondUser }} are typing...', {
      firstUser: nonSelfUsers[0],
      secondUser: nonSelfUsers[1],
    });
  } else if (nonSelfUsers.length > 2) {
    //joins all with commas, but last one gets ", and" (oxford comma!)
    //example: "bob, joe, and sam"
    outStr = t('{{ commaSeparatedUsers }} and {{ lastUser }} are typing...', {
      commaSeparatedUsers: nonSelfUsers.slice(0, -1).join(', '),
      lastUser: nonSelfUsers.slice(-1),
    });
  }

  return outStr;
};

const TypingIndicator = (props) => {
  const { Avatar = DefaultAvatar } = props;
  const { client } = useContext(ChatContext);
  const { typing } = useContext(ChannelContext);
  const { t } = useContext(TranslationContext);
  const typingUsers = Object.values(typing);

  return (
    <Container testID='typing-indicator'>
      {typingUsers
        .filter(({ user }) => user.id !== client.user.id)
        .map(({ user }, idx) => (
          <Avatar
<<<<<<< HEAD
=======
            testID={`typing-avatar-${idx}`}
>>>>>>> a0d5835b
            image={user.image}
            key={user.id + idx}
            name={user.name || user.id}
            size={24}
            testID={'typing-avatar-' + idx}
          />
        ))}
      <TypingText>{constructTypingString(typing, client, t)}</TypingText>
    </Container>
  );
};

TypingIndicator.themePath = 'typingIndicator';
TypingIndicator.propTypes = {
  /**
   * Defaults to and accepts same props as: [Avatar](https://getstream.github.io/stream-chat-react-native/#avatar)
   */
  Avatar: PropTypes.oneOfType([PropTypes.node, PropTypes.elementType]),
};

export default themed(TypingIndicator);<|MERGE_RESOLUTION|>--- conflicted
+++ resolved
@@ -70,15 +70,11 @@
         .filter(({ user }) => user.id !== client.user.id)
         .map(({ user }, idx) => (
           <Avatar
-<<<<<<< HEAD
-=======
-            testID={`typing-avatar-${idx}`}
->>>>>>> a0d5835b
             image={user.image}
             key={user.id + idx}
             name={user.name || user.id}
             size={24}
-            testID={'typing-avatar-' + idx}
+            testID={`typing-avatar-${idx}`}
           />
         ))}
       <TypingText>{constructTypingString(typing, client, t)}</TypingText>
