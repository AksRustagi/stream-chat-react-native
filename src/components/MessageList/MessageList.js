--- conflicted
+++ resolved
@@ -53,37 +53,6 @@
  * @example ../docs/MessageList.md
  */
 const MessageList = (props) => {
-<<<<<<< HEAD
-  const { t } = useContext(TranslationContext);
-  const { client, isOnline } = useContext(ChatContext);
-  const {
-    Attachment,
-    clearEditingState,
-    editing,
-    emojiData,
-    loadMore: mainLoadMore,
-    Message,
-    messages: mainMessages,
-    removeMessage,
-    retrySendMessage,
-    setEditingState,
-    updateMessage,
-  } = useContext(MessagesContext);
-  const { loadMoreThread, openThread, threadMessages } = useContext(
-    ThreadContext,
-  );
-  const {
-    channel,
-    disabled,
-    EmptyStateIndicator,
-    markRead,
-    read: mainRead,
-  } = useContext(ChannelContext);
-  const flatListRef = useRef();
-  const yOffset = useRef(0);
-
-=======
->>>>>>> 3dabc744
   const {
     actionSheetStyles,
     additionalFlatListProps = {},
@@ -275,11 +244,7 @@
           />
         )}
         {!isOnline && (
-<<<<<<< HEAD
-          <ErrorNotification>
-=======
           <ErrorNotification testID='error-notification'>
->>>>>>> 3dabc744
             <ErrorNotificationText>
               {t('Connection failure, reconnecting now ...')}
             </ErrorNotificationText>
