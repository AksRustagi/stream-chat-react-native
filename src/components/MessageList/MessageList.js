import React, { useContext, useEffect, useRef, useState } from 'react';
import { TouchableOpacity, View } from 'react-native';
import styled from '@stream-io/styled-components';
import PropTypes from 'prop-types';
import { v4 as uuidv4 } from 'uuid';

import {
  ChannelContext,
  ChatContext,
  TranslationContext,
  MessagesContext,
  ThreadContext,
} from '../../context';
import DefaultDateSeparator from './DateSeparator';
import DefaultEventIndicator from './EventIndicator';
import { Message as DefaultMessage } from '../Message';
import MessageNotification from './MessageNotification';
import MessageSystem from './MessageSystem';
import DefaultTypingIndicator from './TypingIndicator';
import TypingIndicatorContainer from './TypingIndicatorContainer';
import {
  getGroupStyles,
  getLastReceivedId,
  getReadStates,
  insertDates,
} from './utils';

const ListContainer = styled.FlatList`
  flex: 1;
  width: 100%;
  padding-left: 10px;
  padding-right: 10px;
  ${({ theme }) => theme.messageList.listContainer.css}
`;

const ErrorNotificationText = styled.Text`
  color: red;
  background-color: #fae6e8;
  ${({ theme }) => theme.messageList.errorNotificationText.css}
`;

const ErrorNotification = styled.View`
  display: flex;
  flex-direction: column;
  align-items: center;
  z-index: 10;
  margin-bottom: 0;
  padding: 5px;
  color: red;
  background-color: #fae6e8;
  ${({ theme }) => theme.messageList.errorNotification.css}
`;

/**
 * MessageList - The message list component renders a list of messages.
 * Its a consumer of [Channel Context](https://getstream.github.io/stream-chat-react-native/#channel)
 *
 * @example ../docs/MessageList.md
 */
const MessageList = (props) => {
  const { t } = useContext(TranslationContext);
  const { client } = useContext(ChatContext);
  const {
    Attachment,
    clearEditingState,
    editing,
    emojiData,
    loadMore: mainLoadMore,
    Message,
    messages: mainMessages,
    removeMessage,
    retrySendMessage,
    setEditingState,
    updateMessage,
  } = useContext(MessagesContext);
  const { loadMoreThread, openThread, threadMessages } = useContext(
    ThreadContext,
  );
  const {
    channel,
    disabled,
    EmptyStateIndicator,
    markRead,
    online,
    read: mainRead,
  } = useContext(ChannelContext);
  const flatListRef = useRef();
  const yOffset = useRef(0);

  const {
    actionSheetStyles,
    additionalFlatListProps = {},
    AttachmentFileIcon,
    dateSeparator,
    DateSeparator = DefaultDateSeparator,
    disableWhileEditing = true,
    dismissKeyboardOnMessageTouch = true,
    eventIndicator,
    EventIndicator = DefaultEventIndicator,
    headerComponent,
    HeaderComponent,
    messageActions,
    noGroupByUser,
    onMessageTouch,
    onThreadSelect,
    setFlatListRef,
    threadList,
    TypingIndicator = DefaultTypingIndicator,
  } = props;

  const messages = threadList ? threadMessages : mainMessages;
  const loadMore = threadList ? mainLoadMore : loadMoreThread;
  const read = threadList ? {} : mainRead;

  const [newMessagesNotification, setNewMessageNotification] = useState(false);
  const [lastReceivedId, setLastReceivedId] = useState(
    getLastReceivedId(messages),
  );

  useEffect(() => {
    const currentLastReceivedId = getLastReceivedId(messages);
    const currentLastMessage = messages[messages.length - 1];
    if (lastReceivedId && currentLastReceivedId) {
      const hasNewMessage = lastReceivedId !== currentLastReceivedId;
      const userScrolledUp = yOffset.current > 0;
      const isOwner = currentLastMessage.user.id === client.userID;

      // always scroll down when it's your own message that you added..
      const scrollToBottom =
        (hasNewMessage && isOwner) || (hasNewMessage && !userScrolledUp);

      // Check the scroll position... if you're scrolled up show a little notification
      if (!scrollToBottom && hasNewMessage && !newMessagesNotification) {
        setNewMessageNotification(true);
      }
      if (scrollToBottom) {
        flatListRef.current?.scrollToIndex({ index: 0 });
      }

      // remove the scroll notification if we already scrolled down...
      if (scrollToBottom && newMessagesNotification) {
        setNewMessageNotification(false);
      }
      if (hasNewMessage) setLastReceivedId(currentLastReceivedId);
    }
  }, [messages]);

  const renderItem = ({ item: message }) => {
    if (message.type === 'message.date') {
<<<<<<< HEAD
      const DateSeparator =
        this.props.dateSeparator || this.props.DateSeparator;
      return <DateSeparator message={message} />;
=======
      const DateSeparatorComponent = dateSeparator || DateSeparator;
      return <DateSeparatorComponent message={message} />;
>>>>>>> 20d853f4
    } else if (message.type === 'channel.event') {
      const EventIndicatorComponent = eventIndicator || EventIndicator;
      return <EventIndicatorComponent event={message.event} />;
    } else if (message.type === 'system') {
      return <MessageSystem message={message} />;
    } else if (message.type !== 'message.read') {
      return (
        <DefaultMessage
          actionSheetStyles={actionSheetStyles}
          Attachment={Attachment}
          AttachmentFileIcon={AttachmentFileIcon}
          channel={channel}
          client={client}
          disabled={disabled}
          dismissKeyboardOnMessageTouch={dismissKeyboardOnMessageTouch}
          editing={editing}
          emojiData={emojiData}
          groupStyles={message.groupStyles}
          lastReceivedId={lastReceivedId === message.id ? lastReceivedId : null}
          message={message}
          Message={Message}
          messageActions={messageActions}
          onMessageTouch={onMessageTouch}
          onThreadSelect={onThreadSelect}
          openThread={openThread}
          readBy={message.readBy}
          removeMessage={removeMessage}
          retrySendMessage={retrySendMessage}
          setEditingState={setEditingState}
          threadList={threadList}
          updateMessage={updateMessage}
        />
      );
    }
  };

  const handleScroll = (event) => {
    const y = event.nativeEvent.contentOffset.y;
    const removeNewMessageNotification = y <= 0;
    if (
      !threadList &&
      removeNewMessageNotification &&
      channel.countUnread() > 0
    )
      markRead();

    yOffset.current = y;
    if (removeNewMessageNotification) {
      setNewMessageNotification(false);
    }
  };

  const goToNewMessages = () => {
    setNewMessageNotification(false);
    flatListRef.current?.scrollToIndex({ index: 0 });
    if (!threadList) markRead();
  };

  // We can't provide ListEmptyComponent to FlatList when inverted flag is set.
  // https://github.com/facebook/react-native/issues/21196
  if (messages?.length === 0 && !threadList) {
    return (
      <View style={{ flex: 1 }}>
        <EmptyStateIndicator listType='message' />
      </View>
    );
  }

  const messagesWithDates = insertDates(messages);
  const messageGroupStyles = getGroupStyles({
    messagesWithDates,
    noGroupByUser,
  });
  const readData = getReadStates(messagesWithDates, read);

  const messageList = messagesWithDates
    .map((msg) => ({
      ...msg,
      groupStyles: messageGroupStyles[msg.id],
      readBy: readData[msg.id] || [],
    }))
    .reverse();

  return (
    <>
      <View
        collapsable={false}
        style={{ alignItems: 'center', flex: 1, width: '100%' }}
      >
        <ListContainer
          data={messageList}
          extraData={disabled}
          inverted
          keyboardShouldPersistTaps='always'
          keyExtractor={(item) =>
            item.id ||
            item.created_at ||
            (item.date ? item.date.toISOString() : false) ||
            uuidv4()
          }
          ListFooterComponent={headerComponent || HeaderComponent}
          maintainVisibleContentPosition={{
            autoscrollToTopThreshold: 10,
            minIndexForVisible: 1,
          }}
          onEndReached={loadMore}
          onScroll={handleScroll}
          /** Disables the MessageList UI. Which means, message actions, reactions won't work. */
          ref={(fl) => {
            flatListRef.current = fl;
            setFlatListRef && setFlatListRef(fl);
          }}
          renderItem={renderItem}
          {...additionalFlatListProps}
        />
        {TypingIndicator && (
          <TypingIndicatorContainer>
            <TypingIndicator client={client} />
          </TypingIndicatorContainer>
        )}
        {newMessagesNotification && (
          <MessageNotification
            onPress={goToNewMessages}
            showNotification={newMessagesNotification}
          />
        )}
        {!online && (
          <ErrorNotification>
            <ErrorNotificationText>
              {t('Connection failure, reconnecting now ...')}
            </ErrorNotificationText>
          </ErrorNotification>
        )}
      </View>
      {// Mask for edit state
      editing && disableWhileEditing && (
        <TouchableOpacity
          collapsable={false}
          onPress={clearEditingState}
          style={{
            backgroundColor: 'black',
            height: '100%',
            opacity: 0.4,
            position: 'absolute',
            width: '100%',
            zIndex: 100,
          }}
        />
      )}
    </>
  );
};

MessageList.propTypes = {
  /**
   * Style object for actionsheet (used to message actions).
   * Supported styles: https://github.com/beefe/react-native-actionsheet/blob/master/lib/styles.js
   */
  actionSheetStyles: PropTypes.object,
  /**
   * Besides existing (default) UX behaviour of underlying flatlist of MessageList component, if you want
   * to attach some additional props to un derlying flatlist, you can add it to following prop.
   *
   * You can find list of all the available FlatList props here - https://facebook.github.io/react-native/docs/flatlist#props
   *
   * **NOTE** Don't use `additionalFlatListProps` to get access to ref of flatlist. Use `setFlatListRef` instead.
   *
   * e.g.
   * ```js
   * <MessageList
   *  additionalFlatListProps={{ bounces: true, keyboardDismissMode: true }} />
   * ```
   */
  additionalFlatListProps: PropTypes.object,
  /**
   * Custom UI component for attachment icon for type 'file' attachment.
   * Defaults to: https://github.com/GetStream/stream-chat-react-native/blob/master/src/components/FileIcon.js
   */
  AttachmentFileIcon: PropTypes.oneOfType([
    PropTypes.node,
    PropTypes.elementType,
  ]),
  /**
   * @deprecated User DateSeperator instead.
   * Date separator UI component to render
   *
   * Defaults to and accepts same props as: [DateSeparator](https://getstream.github.io/stream-chat-react-native/#dateseparator)
   * */
  dateSeparator: PropTypes.oneOfType([PropTypes.node, PropTypes.elementType]),
  /**
   * Date separator UI component to render
   *
   * Defaults to and accepts same props as: [DateSeparator](https://getstream.github.io/stream-chat-react-native/#dateseparator)
   * */
  DateSeparator: PropTypes.oneOfType([PropTypes.node, PropTypes.elementType]),
  disableWhileEditing: PropTypes.bool,
  /**
   * Array of allowed actions on message. e.g. ['edit', 'delete', 'reactions', 'reply']
   * If all the actions need to be disabled, empty array or false should be provided as value of prop.
   * */
  /** Should keyboard be dismissed when messaged is touched */
  dismissKeyboardOnMessageTouch: PropTypes.bool,
  /**
   * @deprecated User EventIndicator instead.
   *
   * UI Component to display following events in messagelist
   *
   * 1. member.added
   * 2. member.removed
   *
   * Defaults to and accepts same props as: [EventIndicator](https://getstream.github.io/stream-chat-react-native/#eventindicator)
   * */
  eventIndicator: PropTypes.oneOfType([PropTypes.node, PropTypes.elementType]),
  /**
   * UI Component to display following events in messagelist
   *
   * 1. member.added
   * 2. member.removed
   *
   * Defaults to and accepts same props as: [EventIndicator](https://getstream.github.io/stream-chat-react-native/#eventindicator)
   * */
  EventIndicator: PropTypes.oneOfType([PropTypes.node, PropTypes.elementType]),
  /**
   * @deprecated Use HeaderComponent instead.
   *
   * UI component for header of message list.
   */
  headerComponent: PropTypes.oneOfType([PropTypes.node, PropTypes.elementType]),
  /**
   * UI component for header of message list. By default message list doesn't have any header.
   * This is basically a [ListFooterComponent](https://facebook.github.io/react-native/docs/flatlist#listheadercomponent) of FlatList
   * used in MessageList. Its footer instead of header, since message list is inverted.
   *
   */
  HeaderComponent: PropTypes.oneOfType([PropTypes.node, PropTypes.elementType]),
  messageActions: PropTypes.oneOfType([PropTypes.bool, PropTypes.array]),
  /**
   * Boolean weather current message list is a thread.
   */
  /** Turn off grouping of messages by user */
  noGroupByUser: PropTypes.bool,
  /**
   * Callback for onPress event on Message component
   *
   * @param e       Event object for onPress event
   * @param message Message object which was pressed
   *
   * */
  onMessageTouch: PropTypes.func,
  /**
   * Handler to open the thread on message. This is callback for touch event for replies button.
   *
   * @param message A message object to open the thread upon.
   * */
  onThreadSelect: PropTypes.func,
  /**
   * Use `setFlatListRef` to get access to ref to inner FlatList.
   *
   * e.g.
   * ```js
   * <MessageList
   *  setFlatListRef={(ref) => {
   *    // Use ref for your own good
   *  }}
   * ```
   */
  setFlatListRef: PropTypes.func,
  threadList: PropTypes.bool,
  /**
   * Typing indicator UI component to render
   *
   * Defaults to and accepts same props as: [TypingIndicator](https://getstream.github.io/stream-chat-react-native/#typingindicator)
   * */
  TypingIndicator: PropTypes.oneOfType([PropTypes.node, PropTypes.elementType]),
};

export default MessageList;<|MERGE_RESOLUTION|>--- conflicted
+++ resolved
@@ -147,14 +147,8 @@
 
   const renderItem = ({ item: message }) => {
     if (message.type === 'message.date') {
-<<<<<<< HEAD
-      const DateSeparator =
-        this.props.dateSeparator || this.props.DateSeparator;
-      return <DateSeparator message={message} />;
-=======
       const DateSeparatorComponent = dateSeparator || DateSeparator;
       return <DateSeparatorComponent message={message} />;
->>>>>>> 20d853f4
     } else if (message.type === 'channel.event') {
       const EventIndicatorComponent = eventIndicator || EventIndicator;
       return <EventIndicatorComponent event={message.event} />;
