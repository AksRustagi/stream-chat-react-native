```js
<div
  data-snack-id="@vishalnarkhede/messagelist-example"
  data-snack-platform="android"
  data-snack-preview="true"
  data-snack-theme="light"
  style={{
    overflow: 'hidden',
    background: '#fafafa',
    border: '1px solid rgba(0,0,0,.08)',
    borderRadius: '4px',
    height: '505px',
    width: '100',
  }}
></div>
```

<<<<<<< HEAD
**NOTE** The Channel component provides access to the [ChannelContext](#channelcontext), [MessagesContext](#messagescontext), and [ThreadContext](#threadcontext) and exposes the [withChannelContext](#withchannelcontext), [withMessagesContext](#withmessagescontext), and [withThreadContext](#withthreadcontext) higher order components.
=======
**Note:** The Channel component provides access to the values stored in [ChannelContext](#channelcontext), [MessagesContext](#messagescontext), and [ThreadContext](#threadcontext) and exposes the [withChannelContext](#withchannelcontext), [withMessagesContext](#withmessagescontext), and [withThreadContext](#withthreadcontext) higher order components.
>>>>>>> 3986a089

The example below shows how to write a component that consumes a context through a higher order component.

```json
class CustomChannelHeader extends React.PureComponent {
  const { channel, loading } = this.props;

  render() {
    if (loading) {
      return (
        <View>
          <Text>Channel is loading...</Text>
        </View>
      );
    }

    return (
      <View>
        <Text>Channel ID: {channel.cid}</Text>
        <Text>
<<<<<<< HEAD
          There are currently {channel.state.watcher_count} people online in channel
=======
          There are currently {channel.state.watcher_count} people online
>>>>>>> 3986a089
        </Text>
      </View>
    );
  }
};

ContextAwareCustomChannelHeader = withChannelContext(CustomChannelHeader);

<View>
  <Chat client={chatClient}>
    <Channel channel={channel}>
      <ContextAwareCustomChannelHeader />
      <MessageList />
      <MessageInput />
    </Channel>
  </Chat>
</View>;
```<|MERGE_RESOLUTION|>--- conflicted
+++ resolved
@@ -15,11 +15,7 @@
 ></div>
 ```
 
-<<<<<<< HEAD
-**NOTE** The Channel component provides access to the [ChannelContext](#channelcontext), [MessagesContext](#messagescontext), and [ThreadContext](#threadcontext) and exposes the [withChannelContext](#withchannelcontext), [withMessagesContext](#withmessagescontext), and [withThreadContext](#withthreadcontext) higher order components.
-=======
 **Note:** The Channel component provides access to the values stored in [ChannelContext](#channelcontext), [MessagesContext](#messagescontext), and [ThreadContext](#threadcontext) and exposes the [withChannelContext](#withchannelcontext), [withMessagesContext](#withmessagescontext), and [withThreadContext](#withthreadcontext) higher order components.
->>>>>>> 3986a089
 
 The example below shows how to write a component that consumes a context through a higher order component.
 
@@ -40,11 +36,7 @@
       <View>
         <Text>Channel ID: {channel.cid}</Text>
         <Text>
-<<<<<<< HEAD
-          There are currently {channel.state.watcher_count} people online in channel
-=======
           There are currently {channel.state.watcher_count} people online
->>>>>>> 3986a089
         </Text>
       </View>
     );
