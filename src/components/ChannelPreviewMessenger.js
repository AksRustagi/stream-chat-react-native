import React, { PureComponent } from 'react';
import { Avatar } from './Avatar';
import truncate from 'lodash/truncate';
import styled from '@stream-io/styled-components';
import PropTypes from 'prop-types';
import { themed } from '../styles/theme';

const Container = styled.TouchableOpacity`
  display: flex;
  flex-direction: row;
  border-bottom-color: #ebebeb;
  border-bottom-width: 1;
  padding: 10px;
  ${({ theme }) => theme.channelPreview.container.css}
`;

const Details = styled.View`
  display: flex;
  flex-direction: column;
  flex: 1;
  padding-left: 10px;
  ${({ theme }) => theme.channelPreview.details.css}
`;

const DetailsTop = styled.View`
  display: flex;
  flex-direction: row;
  justify-content: space-between;
  ${({ theme }) => theme.channelPreview.detailsTop.css}
`;

const Title = styled.Text`
  font-weight: bold;
  font-size: 14;
  flex: 1;
  ${({ theme }) => theme.channelPreview.title.css}
`;

const Date = styled.Text`
  color: #767676;
  font-size: 11;
  text-align: right;
  ${({ theme }) => theme.channelPreview.date.css}
`;

const Message = styled.Text`
  color: ${({ theme, unread }) =>
    unread
      ? theme.channelPreview.message.unreadColor
      : theme.channelPreview.message.color};
  font-size: 13;
  font-weight: ${({ theme, unread }) =>
    unread
      ? theme.channelPreview.message.unreadFontWeight
      : theme.channelPreview.message.fontWeight};
  ${({ theme }) => theme.channelPreview.message.css}
`;

/**
 * ChannelPreviewMessenger - UI component for individual item in list of channels.
 *
 * @example ./docs/ChannelPreviewMessenger.md
 */
export const ChannelPreviewMessenger = themed(
  class ChannelPreviewMessenger extends PureComponent {
    channelPreviewButton = React.createRef();
    static themePath = 'channelPreview';

<<<<<<< HEAD
  onSelectChannel = (e) => {
    this.props.setActiveChannel(this.props.channel, e);
  };

  render() {
    const { channel, latestMessage, unread } = this.props;
    return (
      <Container onPress={this.onSelectChannel}>
        <Avatar image={channel.data.image} size={40} />
        <Details>
          <DetailsTop>
            <Title ellipsizeMode="tail" numberOfLines={1}>
              {channel.data.name}
            </Title>
            <Date>{latestMessage.created_at}</Date>
          </DetailsTop>
          <Message
            unread={unread > 0}
            style={{
              color: unread > 0 ? 'black' : '#767676',
              fontSize: 13,
              fontWeight: unread > 0 ? 'bold' : 'normal',
            }}
          >
            {!channel.state.messages[0]
              ? 'Nothing yet...'
              : truncate(latestMessage.text.replace(/\n/g, ' '), 14)}
          </Message>
        </Details>
      </Container>
    );
  }
}
=======
    static propTypes = {
      /** @see See [Chat Context](https://getstream.github.io/stream-chat-react-native/#chatcontext) */
      setActiveChannel: PropTypes.func,
      /** @see See [Chat Context](https://getstream.github.io/stream-chat-react-native/#chatcontext) */
      channel: PropTypes.object,
      /** Latest message (object) on channel */
      latestMessage: PropTypes.object,
      /** Number of unread messages on channel */
      unread: PropTypes.number,
    };

    onSelectChannel = () => {
      this.props.setActiveChannel(this.props.channel);
    };

    renderAvatar = (otherMembers) => {
      const { channel } = this.props;
      if (channel.data.image)
        return <Avatar image={channel.data.image} size={40} />;

      if (otherMembers.length === 1)
        return <Avatar image={otherMembers[0].user.image} size={40} />;

      return <Avatar size={40} />;
    };

    render() {
      const { channel } = this.props;
      let name = channel.data.name;
      let otherMembers = [];
      if (!name) {
        const members = Object.values(channel.state.members);
        otherMembers = members.filter(
          (member) => member.user.id !== this.props.client.userID,
        );
        name = otherMembers
          .map((member) => member.user.name || member.user.id || 'Unnamed User')
          .join(', ');
      }

      return (
        <Container onPress={this.onSelectChannel}>
          {this.renderAvatar(otherMembers)}
          <Details>
            <DetailsTop>
              <Title ellipsizeMode="tail" numberOfLines={1}>
                {name}
              </Title>
              <Date>{this.props.latestMessage.created_at}</Date>
            </DetailsTop>
            <Message
              unread={this.props.unread > 0}
              style={{
                color: this.props.unread > 0 ? 'black' : '#767676',
                fontSize: 13,
                fontWeight: this.props.unread > 0 ? 'bold' : 'normal',
              }}
            >
              {!this.props.latestMessage
                ? 'Nothing yet...'
                : truncate(
                    this.props.latestMessage.text.replace(/\n/g, ' '),
                    14,
                  )}
            </Message>
          </Details>
        </Container>
      );
    }
  },
);
>>>>>>> c99b94c2
<|MERGE_RESOLUTION|>--- conflicted
+++ resolved
@@ -66,41 +66,6 @@
     channelPreviewButton = React.createRef();
     static themePath = 'channelPreview';
 
-<<<<<<< HEAD
-  onSelectChannel = (e) => {
-    this.props.setActiveChannel(this.props.channel, e);
-  };
-
-  render() {
-    const { channel, latestMessage, unread } = this.props;
-    return (
-      <Container onPress={this.onSelectChannel}>
-        <Avatar image={channel.data.image} size={40} />
-        <Details>
-          <DetailsTop>
-            <Title ellipsizeMode="tail" numberOfLines={1}>
-              {channel.data.name}
-            </Title>
-            <Date>{latestMessage.created_at}</Date>
-          </DetailsTop>
-          <Message
-            unread={unread > 0}
-            style={{
-              color: unread > 0 ? 'black' : '#767676',
-              fontSize: 13,
-              fontWeight: unread > 0 ? 'bold' : 'normal',
-            }}
-          >
-            {!channel.state.messages[0]
-              ? 'Nothing yet...'
-              : truncate(latestMessage.text.replace(/\n/g, ' '), 14)}
-          </Message>
-        </Details>
-      </Container>
-    );
-  }
-}
-=======
     static propTypes = {
       /** @see See [Chat Context](https://getstream.github.io/stream-chat-react-native/#chatcontext) */
       setActiveChannel: PropTypes.func,
@@ -171,5 +136,4 @@
       );
     }
   },
-);
->>>>>>> c99b94c2
+);