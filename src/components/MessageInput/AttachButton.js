--- conflicted
+++ resolved
@@ -22,27 +22,6 @@
  *
  * @example ../docs/AttachButton.md
  */
-<<<<<<< HEAD
-class AttachButton extends React.PureComponent {
-  static themePath = 'messageInput';
-  static propTypes = {
-    disabled: PropTypes.bool,
-    handleOnPress: PropTypes.func,
-  };
-  static defaultProps = {
-    disabled: false,
-  };
-
-  render() {
-    const { handleOnPress, disabled } = this.props;
-    return (
-      <Container disabled={disabled} onPress={handleOnPress}>
-        <AttachButtonIcon source={iconAddAttachment} />
-      </Container>
-    );
-  }
-}
-=======
 const AttachButton = ({ disabled = false, handleOnPress }) => (
   <Container disabled={disabled} onPress={handleOnPress} testID='attach-button'>
     <AttachButtonIcon source={iconAddAttachment} />
@@ -55,6 +34,5 @@
 };
 
 AttachButton.themePath = 'messageInput';
->>>>>>> 3dabc744
 
 export default themed(AttachButton);