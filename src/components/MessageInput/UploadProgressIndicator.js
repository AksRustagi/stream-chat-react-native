--- conflicted
+++ resolved
@@ -1,9 +1,5 @@
 import React from 'react';
 import { ActivityIndicator, Image, TouchableOpacity, View } from 'react-native';
-<<<<<<< HEAD
-import PropTypes from 'prop-types';
-=======
->>>>>>> 3dabc744
 import styled from '@stream-io/styled-components';
 import PropTypes from 'prop-types';
 
@@ -34,22 +30,6 @@
   ${({ theme }) => theme.messageInput.uploadProgressIndicator.overlay.css};
 `;
 
-<<<<<<< HEAD
-class UploadProgressIndicator extends React.PureComponent {
-  static themePath = 'messageInput.uploadProgressIndicator';
-  constructor(props) {
-    super(props);
-  }
-
-  static propTypes = {
-    action: PropTypes.func,
-    active: PropTypes.bool,
-    type: PropTypes.oneOf([
-      ProgressIndicatorTypes.IN_PROGRESS,
-      ProgressIndicatorTypes.RETRY,
-    ]),
-  };
-=======
 const UploadProgressIndicator = ({ action, active, children, type }) =>
   !active ? (
     <View testID='inactive-upload-progress-indicator'>{children}</View>
@@ -89,7 +69,6 @@
       </Container>
     </TouchableOpacity>
   );
->>>>>>> 3dabc744
 
 UploadProgressIndicator.propTypes = {
   /** Action triggered when clicked indicator */
@@ -103,37 +82,6 @@
   ]),
 };
 
-<<<<<<< HEAD
-    return (
-      <TouchableOpacity onPress={this.props.action}>
-        {children}
-        <Overlay />
-        <Container>
-          {type === ProgressIndicatorTypes.IN_PROGRESS && (
-            <View
-              style={{
-                alignItems: 'center',
-                bottom: 0,
-                justifyContent: 'center',
-                left: 0,
-                position: 'absolute',
-                right: 0,
-                top: 0,
-              }}
-            >
-              <ActivityIndicator color='white' style={{}} />
-            </View>
-          )}
-          {type === ProgressIndicatorTypes.RETRY && (
-            <Image source={iconReload} style={{ height: 18, width: 18 }} />
-          )}
-        </Container>
-      </TouchableOpacity>
-    );
-  }
-}
-=======
 UploadProgressIndicator.themePath = 'messageInput.uploadProgressIndicator';
->>>>>>> 3dabc744
 
 export default themed(UploadProgressIndicator);