import React from 'react';
import { FlatList, Text, View } from 'react-native';
import PropTypes from 'prop-types';

import { FileIcon } from '../Attachment';
import UploadProgressIndicator from './UploadProgressIndicator';

import { FileState, ProgressIndicatorTypes } from '../../utils';

const FILE_PREVIEW_HEIGHT = 50;
const FILE_PREVIEW_PADDING = 10;

/**
 * FileUploadPreview
 * UI Component to preview the files set for upload
 *
 * @example ../docs/FileUploadPreview.md
 */
<<<<<<< HEAD
class FileUploadPreview extends React.PureComponent {
  constructor(props) {
    super(props);
  }
  static propTypes = {
    /**
     * Custom UI component for attachment icon for type 'file' attachment.
     * Defaults to and accepts same props as: https://github.com/GetStream/stream-chat-react-native/blob/master/src/components/FileIcon.js
     */
    AttachmentFileIcon: PropTypes.oneOfType([
      PropTypes.node,
      PropTypes.elementType,
    ]),
    fileUploads: PropTypes.array.isRequired,
    removeFile: PropTypes.func,
    retryUpload: PropTypes.func,
  };

  static defaultProps = {
    AttachmentFileIcon: FileIcon,
  };

  _renderItem = ({ item }) => {
=======
const FileUploadPreview = ({
  AttachmentFileIcon = FileIcon,
  fileUploads,
  removeFile,
  retryUpload,
}) => {
  const renderItem = ({ item }) => {
>>>>>>> 3dabc744
    let type;

    if (item.state === FileState.UPLOADING) {
      type = ProgressIndicatorTypes.IN_PROGRESS;
    }

    if (item.state === FileState.UPLOAD_FAILED) {
      type = ProgressIndicatorTypes.RETRY;
    }

    return (
      <UploadProgressIndicator
<<<<<<< HEAD
        action={this.props.retryUpload.bind(this, item.id)}
=======
        action={() => (retryUpload ? retryUpload(item.id) : null)}
>>>>>>> 3dabc744
        active={item.state !== FileState.UPLOADED}
        type={type}
      >
        <View
          style={{
            alignItems: 'center',
            borderColor: '#EBEBEB',
            borderWidth: 0.5,
<<<<<<< HEAD
            display: 'flex',
            flexDirection: 'row',
            height: FILE_PREVIEW_HEIGHT,
            justifyContent: 'space-between',
            marginBottom: 5,
            padding: FILE_PREVIEW_PADDING,
=======
            flexDirection: 'row',
            height: FILE_PREVIEW_HEIGHT,
            justifyContent: 'space-between',
            padding: FILE_PREVIEW_PADDING,
            marginBottom: 5,
>>>>>>> 3dabc744
          }}
        >
          <View style={{ alignItems: 'center', flexDirection: 'row' }}>
            <AttachmentFileIcon mimeType={item.file.type} size={20} />
            <Text style={{ paddingLeft: 10 }}>
              {item.file.name.length > 35
                ? item.file.name.substring(0, 35).concat('...')
                : item.file.name}
            </Text>
          </View>
          <Text
            onPress={() => removeFile(item.id)}
            testID='remove-file-upload-preview'
          >
            X
          </Text>
        </View>
      </UploadProgressIndicator>
    );
  };

  return fileUploads && fileUploads.length ? (
    <View
      style={{
        height: fileUploads.length * (FILE_PREVIEW_HEIGHT + 5),
        marginHorizontal: 10,
      }}
    >
      <FlatList
        data={fileUploads}
        keyExtractor={(item) => item.id}
        renderItem={renderItem}
        style={{ flex: 1 }}
      />
    </View>
  ) : null;
};

<<<<<<< HEAD
    return (
      <View
        style={{
          display: 'flex',
          height: this.props.fileUploads.length * (FILE_PREVIEW_HEIGHT + 5),
          marginLeft: 10,
          marginRight: 10,
        }}
      >
        <FlatList
          data={this.props.fileUploads}
          keyExtractor={(item) => item.id}
          renderItem={this._renderItem}
          style={{ flex: 1 }}
        />
      </View>
    );
  }
}
=======
FileUploadPreview.propTypes = {
  /**
   * Custom UI component for attachment icon for type 'file' attachment.
   * Defaults to and accepts same props as: https://github.com/GetStream/stream-chat-react-native/blob/master/src/components/FileIcon.js
   */
  AttachmentFileIcon: PropTypes.oneOfType([
    PropTypes.node,
    PropTypes.elementType,
  ]),
  /**
   * An array of file objects which are set for upload. It has the following structure:
   *
   * ```json
   *  [
   *    {
   *      "file": // File object,
   *      "id": "randomly_generated_temp_id_1",
   *      "state": "uploading" // or "finished",
   *      "url": "https://url1.com",
   *    },
   *    {
   *      "file": // File object,
   *      "id": "randomly_generated_temp_id_2",
   *      "state": "uploading" // or "finished",
   *      "url": "https://url1.com",
   *    },
   *  ]
   * ```
   *
   */
  fileUploads: PropTypes.array.isRequired,
  /**
   * Function for removing a file from the upload preview
   *
   * @param id string ID of file in `fileUploads` object in state of MessageInput
   */
  removeFile: PropTypes.func,
  /**
   * Function for attempting to upload a file
   *
   * @param id string ID of file in `fileUploads` object in state of MessageInput
   */
  retryUpload: PropTypes.func,
};
>>>>>>> 3dabc744

export default FileUploadPreview;<|MERGE_RESOLUTION|>--- conflicted
+++ resolved
@@ -16,31 +16,6 @@
  *
  * @example ../docs/FileUploadPreview.md
  */
-<<<<<<< HEAD
-class FileUploadPreview extends React.PureComponent {
-  constructor(props) {
-    super(props);
-  }
-  static propTypes = {
-    /**
-     * Custom UI component for attachment icon for type 'file' attachment.
-     * Defaults to and accepts same props as: https://github.com/GetStream/stream-chat-react-native/blob/master/src/components/FileIcon.js
-     */
-    AttachmentFileIcon: PropTypes.oneOfType([
-      PropTypes.node,
-      PropTypes.elementType,
-    ]),
-    fileUploads: PropTypes.array.isRequired,
-    removeFile: PropTypes.func,
-    retryUpload: PropTypes.func,
-  };
-
-  static defaultProps = {
-    AttachmentFileIcon: FileIcon,
-  };
-
-  _renderItem = ({ item }) => {
-=======
 const FileUploadPreview = ({
   AttachmentFileIcon = FileIcon,
   fileUploads,
@@ -48,7 +23,6 @@
   retryUpload,
 }) => {
   const renderItem = ({ item }) => {
->>>>>>> 3dabc744
     let type;
 
     if (item.state === FileState.UPLOADING) {
@@ -61,11 +35,7 @@
 
     return (
       <UploadProgressIndicator
-<<<<<<< HEAD
-        action={this.props.retryUpload.bind(this, item.id)}
-=======
         action={() => (retryUpload ? retryUpload(item.id) : null)}
->>>>>>> 3dabc744
         active={item.state !== FileState.UPLOADED}
         type={type}
       >
@@ -74,20 +44,11 @@
             alignItems: 'center',
             borderColor: '#EBEBEB',
             borderWidth: 0.5,
-<<<<<<< HEAD
-            display: 'flex',
             flexDirection: 'row',
             height: FILE_PREVIEW_HEIGHT,
             justifyContent: 'space-between',
             marginBottom: 5,
             padding: FILE_PREVIEW_PADDING,
-=======
-            flexDirection: 'row',
-            height: FILE_PREVIEW_HEIGHT,
-            justifyContent: 'space-between',
-            padding: FILE_PREVIEW_PADDING,
-            marginBottom: 5,
->>>>>>> 3dabc744
           }}
         >
           <View style={{ alignItems: 'center', flexDirection: 'row' }}>
@@ -126,27 +87,6 @@
   ) : null;
 };
 
-<<<<<<< HEAD
-    return (
-      <View
-        style={{
-          display: 'flex',
-          height: this.props.fileUploads.length * (FILE_PREVIEW_HEIGHT + 5),
-          marginLeft: 10,
-          marginRight: 10,
-        }}
-      >
-        <FlatList
-          data={this.props.fileUploads}
-          keyExtractor={(item) => item.id}
-          renderItem={this._renderItem}
-          style={{ flex: 1 }}
-        />
-      </View>
-    );
-  }
-}
-=======
 FileUploadPreview.propTypes = {
   /**
    * Custom UI component for attachment icon for type 'file' attachment.
@@ -191,6 +131,5 @@
    */
   retryUpload: PropTypes.func,
 };
->>>>>>> 3dabc744
 
 export default FileUploadPreview;