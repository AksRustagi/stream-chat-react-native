--- conflicted
+++ resolved
@@ -23,37 +23,6 @@
  *
  * @example ../docs/SendButton.md
  */
-<<<<<<< HEAD
-class SendButton extends React.PureComponent {
-  static themePath = 'messageInput';
-  static propTypes = {
-    /** Disables the button */
-    disabled: PropTypes.bool,
-    /** @see See [channel context](https://getstream.github.io/stream-chat-react-native/#channelcontext) */
-    editing: PropTypes.oneOfType([PropTypes.object, PropTypes.bool]),
-    /** Function that sends message */
-    sendMessage: PropTypes.func.isRequired,
-    title: PropTypes.string,
-  };
-
-  static defaultProps = {
-    disabled: false,
-  };
-
-  render() {
-    const { sendMessage, editing, title, disabled } = this.props;
-    return (
-      <Container disabled={disabled} onPress={sendMessage} title={title}>
-        {editing ? (
-          <SendButtonIcon source={iconEdit} />
-        ) : (
-          <SendButtonIcon source={iconSendNewMessage} />
-        )}
-      </Container>
-    );
-  }
-}
-=======
 const SendButton = ({ disabled = false, sendMessage }) => {
   const { editing } = useContext(MessagesContext);
   return (
@@ -71,6 +40,5 @@
 };
 
 SendButton.themePath = 'messageInput';
->>>>>>> 3dabc744
 
 export default themed(SendButton);