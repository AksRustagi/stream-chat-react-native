import React, { useContext } from 'react';
import styled from '@stream-io/styled-components';
import { ActionSheetCustom } from 'react-native-actionsheet';

import { IconSquare } from '../IconSquare';

import { TranslationContext } from '../../context';

import iconGallery from '../../images/icons/icon_attach-media.png';
import iconClose from '../../images/icons/icon_close.png';
import iconFolder from '../../images/icons/icon_folder.png';

const ActionSheetButtonContainer = styled.View`
  align-items: center;
  flex-direction: row;
  justify-content: flex-start;
  padding-left: 20px;
  width: 100%;
  ${({ theme }) => theme.messageInput.actionSheet.buttonContainer.css};
`;

const ActionSheetButtonText = styled.Text`
  ${({ theme }) => theme.messageInput.actionSheet.buttonText.css};
`;

const ActionSheetTitleContainer = styled.View`
  align-items: center;
  flex-direction: row;
  height: 100%;
  justify-content: space-between;
  padding-horizontal: 20px;
  width: 100%;
  ${({ theme }) => theme.messageInput.actionSheet.titleContainer.css};
`;

const ActionSheetTitleText = styled.Text`
  font-weight: bold;
  ${({ theme }) => theme.messageInput.actionSheet.titleText.css};
`;

const ActionSheet = ({
  closeAttachActionSheet,
  pickFile,
  pickImage,
  setAttachActionSheetRef,
  styles,
<<<<<<< HEAD
  t,
}) => (
  <ActionSheetCustom
    onPress={(index) => {
      // https://github.com/beefe/react-native-actionsheet/issues/36
      setTimeout(() => {
        switch (index) {
          case 0:
            pickImage();
            break;
          case 1:
            pickFile();
            break;
          default:
        }
      }, 201); // 201ms to fire after the animation is complete https://github.com/beefe/react-native-actionsheet/blob/master/lib/ActionSheetCustom.js#L78
    }}
    options={[
      /* eslint-disable */
      <AttachmentActionSheetItem
        icon={iconGallery}
        text={t('Upload a photo')}
      />,
      <AttachmentActionSheetItem icon={iconFolder} text={t('Upload a file')} />,
      /* eslint-enable */
    ]}
    ref={setAttachActionSheetRef}
    styles={styles}
    title={
      <ActionSheetTitleContainer>
        <ActionSheetTitleText>{t('Add a file')}</ActionSheetTitleText>
        <IconSquare icon={iconClose} onPress={closeAttachActionSheet} />
      </ActionSheetTitleContainer>
    }
  />
);
=======
}) => {
  const { t } = useContext(TranslationContext);

  return (
    <ActionSheetCustom
      onPress={(index) => {
        // https://github.com/beefe/react-native-actionsheet/issues/36
        setTimeout(() => {
          switch (index) {
            case 0:
              pickImage();
              break;
            case 1:
              pickFile();
              break;
            default:
          }
        }, 201); // 201ms to fire after the animation is complete https://github.com/beefe/react-native-actionsheet/blob/master/lib/ActionSheetCustom.js#L78
      }}
      options={[
        <AttachmentActionSheetItem
          icon={iconGallery}
          key='upload-photo-item'
          testID='upload-photo-item'
          text={t('Upload a photo')}
        />,
        <AttachmentActionSheetItem
          icon={iconFolder}
          key='upload-file-item'
          testID='upload-file-item'
          text={t('Upload a file')}
        />,
      ]}
      ref={setAttachActionSheetRef}
      styles={styles}
      title={
        <ActionSheetTitleContainer>
          <ActionSheetTitleText>{t('Add a file')}</ActionSheetTitleText>
          <IconSquare icon={iconClose} onPress={closeAttachActionSheet} />
        </ActionSheetTitleContainer>
      }
    />
  );
};

ActionSheet.themePath = 'messageInput.actionSheet';
>>>>>>> 3dabc744

const AttachmentActionSheetItem = ({ icon, key, testID, text }) => (
  <ActionSheetButtonContainer key={key} testID={testID}>
    <IconSquare icon={icon} />
    <ActionSheetButtonText>{text}</ActionSheetButtonText>
  </ActionSheetButtonContainer>
);

export default ActionSheet;<|MERGE_RESOLUTION|>--- conflicted
+++ resolved
@@ -44,44 +44,6 @@
   pickImage,
   setAttachActionSheetRef,
   styles,
-<<<<<<< HEAD
-  t,
-}) => (
-  <ActionSheetCustom
-    onPress={(index) => {
-      // https://github.com/beefe/react-native-actionsheet/issues/36
-      setTimeout(() => {
-        switch (index) {
-          case 0:
-            pickImage();
-            break;
-          case 1:
-            pickFile();
-            break;
-          default:
-        }
-      }, 201); // 201ms to fire after the animation is complete https://github.com/beefe/react-native-actionsheet/blob/master/lib/ActionSheetCustom.js#L78
-    }}
-    options={[
-      /* eslint-disable */
-      <AttachmentActionSheetItem
-        icon={iconGallery}
-        text={t('Upload a photo')}
-      />,
-      <AttachmentActionSheetItem icon={iconFolder} text={t('Upload a file')} />,
-      /* eslint-enable */
-    ]}
-    ref={setAttachActionSheetRef}
-    styles={styles}
-    title={
-      <ActionSheetTitleContainer>
-        <ActionSheetTitleText>{t('Add a file')}</ActionSheetTitleText>
-        <IconSquare icon={iconClose} onPress={closeAttachActionSheet} />
-      </ActionSheetTitleContainer>
-    }
-  />
-);
-=======
 }) => {
   const { t } = useContext(TranslationContext);
 
@@ -128,7 +90,6 @@
 };
 
 ActionSheet.themePath = 'messageInput.actionSheet';
->>>>>>> 3dabc744
 
 const AttachmentActionSheetItem = ({ icon, key, testID, text }) => (
   <ActionSheetButtonContainer key={key} testID={testID}>
